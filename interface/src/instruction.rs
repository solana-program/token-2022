--- conflicted
+++ resolved
@@ -731,10 +731,8 @@
     ScaledUiAmountExtension,
     /// Instruction prefix for instructions to the pausable extension
     PausableExtension,
-<<<<<<< HEAD
     /// Instruction prefix for instructions to the permissioned burn extension
     PermissionedBurnExtension,
-=======
     // 45
     /// Transfer lamports from a native SOL account to a destination account.
     ///
@@ -753,7 +751,6 @@
         #[cfg_attr(feature = "serde", serde(with = "coption_u64_fromval"))]
         amount: COption<u64>,
     },
->>>>>>> de38c635
 }
 impl<'a> TokenInstruction<'a> {
     /// Unpacks a byte buffer into a
@@ -896,14 +893,11 @@
             42 => Self::ConfidentialMintBurnExtension,
             43 => Self::ScaledUiAmountExtension,
             44 => Self::PausableExtension,
-<<<<<<< HEAD
             46 => Self::PermissionedBurnExtension,
-=======
             45 => {
                 let (amount, _rest) = Self::unpack_u64_option(rest)?;
                 Self::UnwrapLamports { amount }
             }
->>>>>>> de38c635
             _ => return Err(TokenError::InvalidInstruction.into()),
         })
     }
@@ -1084,15 +1078,12 @@
             &Self::PausableExtension => {
                 buf.push(44);
             }
-<<<<<<< HEAD
-            &Self::PermissionedBurnExtension => {
-                buf.push(46);
-=======
             &Self::UnwrapLamports { amount } => {
                 buf.push(45);
                 Self::pack_u64_option(&amount, &mut buf);
->>>>>>> de38c635
-            }
+            }
+            &Self::PermissionedBurnExtension => {
+                buf.push(46);
         };
         buf
     }
