--- conflicted
+++ resolved
@@ -8456,246 +8456,14 @@
       },
       {
         "kind": "instructionNode",
-<<<<<<< HEAD
-        "name": "initializePermissionedBurn",
-        "docs": [
-          "Require permissioned burn for the given mint account.",
-          "",
-          "Fails if the mint has already been initialized, so must be called before `InitializeMint`."
-=======
         "name": "unwrapLamports",
         "docs": [
           "Transfer lamports from a native SOL account to a destination account."
->>>>>>> de38c635
         ],
         "optionalAccountStrategy": "programId",
         "accounts": [
           {
             "kind": "instructionAccountNode",
-<<<<<<< HEAD
-            "name": "mint",
-            "isWritable": true,
-            "isSigner": false,
-            "isOptional": false,
-            "docs": [
-              "The mint account to initialize."
-            ]
-          }
-        ],
-        "arguments": [
-          {
-            "kind": "instructionArgumentNode",
-            "name": "discriminator",
-            "defaultValueStrategy": "omitted",
-            "docs": [],
-            "type": {
-              "kind": "numberTypeNode",
-              "format": "u8",
-              "endian": "le"
-            },
-            "defaultValue": {
-              "kind": "numberValueNode",
-              "number": 46
-            }
-          },
-          {
-            "kind": "instructionArgumentNode",
-            "name": "permissionedBurnDiscriminator",
-            "defaultValueStrategy": "omitted",
-            "docs": [],
-            "type": {
-              "kind": "numberTypeNode",
-              "format": "u8",
-              "endian": "le"
-            },
-            "defaultValue": {
-              "kind": "numberValueNode",
-              "number": 0
-            }
-          },
-          {
-            "kind": "instructionArgumentNode",
-            "name": "authority",
-            "docs": [
-              "The public key for the account that is required for token burning."
-            ],
-            "type": {
-              "kind": "publicKeyTypeNode"
-            }
-          }
-        ],
-        "discriminators": [
-          {
-            "kind": "fieldDiscriminatorNode",
-            "name": "discriminator",
-            "offset": 0
-          },
-          {
-            "kind": "fieldDiscriminatorNode",
-            "name": "permissionedBurnDiscriminator",
-            "offset": 1
-          }
-        ]
-      },
-      {
-        "kind": "instructionNode",
-        "name": "permissionedBurn",
-        "docs": [
-          "Burn tokens when the mint has the permissioned burn extension enabled."
-        ],
-        "optionalAccountStrategy": "programId",
-        "accounts": [
-          {
-            "kind": "instructionAccountNode",
-            "name": "account",
-            "isWritable": true,
-            "isSigner": false,
-            "isOptional": false,
-            "docs": [
-              "The source account to burn from."
-            ]
-          },
-          {
-            "kind": "instructionAccountNode",
-            "name": "mint",
-            "isWritable": true,
-            "isSigner": false,
-            "isOptional": false,
-            "docs": [
-              "The token mint."
-            ]
-          },
-          {
-            "kind": "instructionAccountNode",
-            "name": "permissionedBurnAuthority",
-            "isWritable": false,
-            "isSigner": true,
-            "isOptional": false,
-            "docs": [
-              "Authority configured on the mint that must sign any permissioned burn instruction."
-            ]
-          },
-          {
-            "kind": "instructionAccountNode",
-            "name": "authority",
-            "isWritable": false,
-            "isSigner": "either",
-            "isOptional": false,
-            "docs": [
-              "The account's owner/delegate or its multisignature account."
-            ],
-            "defaultValue": {
-              "kind": "identityValueNode"
-            }
-          }
-        ],
-        "arguments": [
-          {
-            "kind": "instructionArgumentNode",
-            "name": "discriminator",
-            "defaultValueStrategy": "omitted",
-            "docs": [],
-            "type": {
-              "kind": "numberTypeNode",
-              "format": "u8",
-              "endian": "le"
-            },
-            "defaultValue": {
-              "kind": "numberValueNode",
-              "number": 46
-            }
-          },
-          {
-            "kind": "instructionArgumentNode",
-            "name": "permissionedBurnDiscriminator",
-            "defaultValueStrategy": "omitted",
-            "docs": [],
-            "type": {
-              "kind": "numberTypeNode",
-              "format": "u8",
-              "endian": "le"
-            },
-            "defaultValue": {
-              "kind": "numberValueNode",
-              "number": 1
-            }
-          },
-          {
-            "kind": "instructionArgumentNode",
-            "name": "amount",
-            "docs": [
-              "The amount of tokens to burn."
-            ],
-            "type": {
-              "kind": "numberTypeNode",
-              "format": "u64",
-              "endian": "le"
-            }
-          }
-        ],
-        "remainingAccounts": [
-          {
-            "kind": "instructionRemainingAccountsNode",
-            "isOptional": true,
-            "isSigner": true,
-            "docs": [],
-            "value": {
-              "kind": "argumentValueNode",
-              "name": "multiSigners"
-            }
-          }
-        ],
-        "discriminators": [
-          {
-            "kind": "fieldDiscriminatorNode",
-            "name": "discriminator",
-            "offset": 0
-          },
-          {
-            "kind": "fieldDiscriminatorNode",
-            "name": "permissionedBurnDiscriminator",
-            "offset": 1
-          }
-        ]
-      },
-      {
-        "kind": "instructionNode",
-        "name": "permissionedBurnChecked",
-        "docs": [
-          "Burn tokens with expected decimals when the mint has the permissioned burn extension enabled."
-        ],
-        "optionalAccountStrategy": "programId",
-        "accounts": [
-          {
-            "kind": "instructionAccountNode",
-            "name": "account",
-            "isWritable": true,
-            "isSigner": false,
-            "isOptional": false,
-            "docs": [
-              "The source account to burn from."
-            ]
-          },
-          {
-            "kind": "instructionAccountNode",
-            "name": "mint",
-            "isWritable": true,
-            "isSigner": false,
-            "isOptional": false,
-            "docs": [
-              "The token mint."
-            ]
-          },
-          {
-            "kind": "instructionAccountNode",
-            "name": "permissionedBurnAuthority",
-            "isWritable": false,
-            "isSigner": true,
-            "isOptional": false,
-            "docs": [
-              "Authority configured on the mint that must sign any permissioned burn instruction."
-            ]
-=======
             "name": "source",
             "isWritable": true,
             "isSigner": false,
@@ -8709,7 +8477,6 @@
             "isSigner": false,
             "isOptional": false,
             "docs": ["The destination account."]
->>>>>>> de38c635
           },
           {
             "kind": "instructionAccountNode",
@@ -8718,11 +8485,7 @@
             "isSigner": "either",
             "isOptional": false,
             "docs": [
-<<<<<<< HEAD
-              "The account's owner/delegate or its multisignature account."
-=======
               "The source account's owner or its multisignature account."
->>>>>>> de38c635
             ],
             "defaultValue": {
               "kind": "identityValueNode"
@@ -8742,53 +8505,12 @@
             },
             "defaultValue": {
               "kind": "numberValueNode",
-<<<<<<< HEAD
-              "number": 46
-            }
-          },
-          {
-            "kind": "instructionArgumentNode",
-            "name": "permissionedBurnDiscriminator",
-            "defaultValueStrategy": "omitted",
-            "docs": [],
-            "type": {
-              "kind": "numberTypeNode",
-              "format": "u8",
-              "endian": "le"
-            },
-            "defaultValue": {
-              "kind": "numberValueNode",
-              "number": 2
-=======
               "number": 45
->>>>>>> de38c635
             }
           },
           {
             "kind": "instructionArgumentNode",
             "name": "amount",
-<<<<<<< HEAD
-            "docs": [
-              "The amount of tokens to burn."
-            ],
-            "type": {
-              "kind": "numberTypeNode",
-              "format": "u64",
-              "endian": "le"
-            }
-          },
-          {
-            "kind": "instructionArgumentNode",
-            "name": "decimals",
-            "docs": [
-              "Expected number of base 10 digits to the right of the decimal place."
-            ],
-            "type": {
-              "kind": "numberTypeNode",
-              "format": "u8",
-              "endian": "le"
-            }
-=======
             "docs": ["The amount of lamports to transfer."],
             "type": {
               "kind": "optionTypeNode",
@@ -8804,7 +8526,6 @@
                 "endian": "le"
               }
             }            
->>>>>>> de38c635
           }
         ],
         "remainingAccounts": [
@@ -8824,14 +8545,336 @@
             "kind": "fieldDiscriminatorNode",
             "name": "discriminator",
             "offset": 0
-<<<<<<< HEAD
+          }
+        ]
+      },
+      {
+        "kind": "instructionNode",
+        "name": "initializePermissionedBurn",
+        "docs": [
+          "Require permissioned burn for the given mint account.",
+          "",
+          "Fails if the mint has already been initialized, so must be called before `InitializeMint`."
+        ],
+        "optionalAccountStrategy": "programId",
+        "accounts": [
+          {
+            "kind": "instructionAccountNode",
+            "name": "mint",
+            "isWritable": true,
+            "isSigner": false,
+            "isOptional": false,
+            "docs": [
+              "The mint account to initialize."
+            ]
+          }
+        ],
+        "arguments": [
+          {
+            "kind": "instructionArgumentNode",
+            "name": "discriminator",
+            "defaultValueStrategy": "omitted",
+            "docs": [],
+            "type": {
+              "kind": "numberTypeNode",
+              "format": "u8",
+              "endian": "le"
+            },
+            "defaultValue": {
+              "kind": "numberValueNode",
+              "number": 46
+            }
+          },
+          {
+            "kind": "instructionArgumentNode",
+            "name": "permissionedBurnDiscriminator",
+            "defaultValueStrategy": "omitted",
+            "docs": [],
+            "type": {
+              "kind": "numberTypeNode",
+              "format": "u8",
+              "endian": "le"
+            },
+            "defaultValue": {
+              "kind": "numberValueNode",
+              "number": 0
+            }
+          },
+          {
+            "kind": "instructionArgumentNode",
+            "name": "authority",
+            "docs": [
+              "The public key for the account that is required for token burning."
+            ],
+            "type": {
+              "kind": "publicKeyTypeNode"
+            }
+          }
+        ],
+        "discriminators": [
+          {
+            "kind": "fieldDiscriminatorNode",
+            "name": "discriminator",
+            "offset": 0
           },
           {
             "kind": "fieldDiscriminatorNode",
             "name": "permissionedBurnDiscriminator",
             "offset": 1
-=======
->>>>>>> de38c635
+          }
+        ]
+      },
+      {
+        "kind": "instructionNode",
+        "name": "permissionedBurn",
+        "docs": [
+          "Burn tokens when the mint has the permissioned burn extension enabled."
+        ],
+        "optionalAccountStrategy": "programId",
+        "accounts": [
+          {
+            "kind": "instructionAccountNode",
+            "name": "account",
+            "isWritable": true,
+            "isSigner": false,
+            "isOptional": false,
+            "docs": [
+              "The source account to burn from."
+            ]
+          },
+          {
+            "kind": "instructionAccountNode",
+            "name": "mint",
+            "isWritable": true,
+            "isSigner": false,
+            "isOptional": false,
+            "docs": [
+              "The token mint."
+            ]
+          },
+          {
+            "kind": "instructionAccountNode",
+            "name": "permissionedBurnAuthority",
+            "isWritable": false,
+            "isSigner": true,
+            "isOptional": false,
+            "docs": [
+              "Authority configured on the mint that must sign any permissioned burn instruction."
+            ]
+          },
+          {
+            "kind": "instructionAccountNode",
+            "name": "authority",
+            "isWritable": false,
+            "isSigner": "either",
+            "isOptional": false,
+            "docs": [
+              "The account's owner/delegate or its multisignature account."
+            ],
+            "defaultValue": {
+              "kind": "identityValueNode"
+            }
+          }
+        ],
+        "arguments": [
+          {
+            "kind": "instructionArgumentNode",
+            "name": "discriminator",
+            "defaultValueStrategy": "omitted",
+            "docs": [],
+            "type": {
+              "kind": "numberTypeNode",
+              "format": "u8",
+              "endian": "le"
+            },
+            "defaultValue": {
+              "kind": "numberValueNode",
+              "number": 46
+            }
+          },
+          {
+            "kind": "instructionArgumentNode",
+            "name": "permissionedBurnDiscriminator",
+            "defaultValueStrategy": "omitted",
+            "docs": [],
+            "type": {
+              "kind": "numberTypeNode",
+              "format": "u8",
+              "endian": "le"
+            },
+            "defaultValue": {
+              "kind": "numberValueNode",
+              "number": 1
+            }
+          },
+          {
+            "kind": "instructionArgumentNode",
+            "name": "amount",
+            "docs": [
+              "The amount of tokens to burn."
+            ],
+            "type": {
+              "kind": "numberTypeNode",
+              "format": "u64",
+              "endian": "le"
+            }
+          }
+        ],
+        "remainingAccounts": [
+          {
+            "kind": "instructionRemainingAccountsNode",
+            "isOptional": true,
+            "isSigner": true,
+            "docs": [],
+            "value": {
+              "kind": "argumentValueNode",
+              "name": "multiSigners"
+            }
+          }
+        ],
+        "discriminators": [
+          {
+            "kind": "fieldDiscriminatorNode",
+            "name": "discriminator",
+            "offset": 0
+          },
+          {
+            "kind": "fieldDiscriminatorNode",
+            "name": "permissionedBurnDiscriminator",
+            "offset": 1
+          }
+        ]
+      },
+      {
+        "kind": "instructionNode",
+        "name": "permissionedBurnChecked",
+        "docs": [
+          "Burn tokens with expected decimals when the mint has the permissioned burn extension enabled."
+        ],
+        "optionalAccountStrategy": "programId",
+        "accounts": [
+          {
+            "kind": "instructionAccountNode",
+            "name": "account",
+            "isWritable": true,
+            "isSigner": false,
+            "isOptional": false,
+            "docs": [
+              "The source account to burn from."
+            ]
+          },
+          {
+            "kind": "instructionAccountNode",
+            "name": "mint",
+            "isWritable": true,
+            "isSigner": false,
+            "isOptional": false,
+            "docs": [
+              "The token mint."
+            ]
+          },
+          {
+            "kind": "instructionAccountNode",
+            "name": "permissionedBurnAuthority",
+            "isWritable": false,
+            "isSigner": true,
+            "isOptional": false,
+            "docs": [
+              "Authority configured on the mint that must sign any permissioned burn instruction."
+            ]
+          },
+          {
+            "kind": "instructionAccountNode",
+            "name": "authority",
+            "isWritable": false,
+            "isSigner": "either",
+            "isOptional": false,
+            "docs": [
+              "The account's owner/delegate or its multisignature account."
+            ],
+            "defaultValue": {
+              "kind": "identityValueNode"
+            }
+          }
+        ],
+        "arguments": [
+          {
+            "kind": "instructionArgumentNode",
+            "name": "discriminator",
+            "defaultValueStrategy": "omitted",
+            "docs": [],
+            "type": {
+              "kind": "numberTypeNode",
+              "format": "u8",
+              "endian": "le"
+            },
+            "defaultValue": {
+              "kind": "numberValueNode",
+              "number": 46
+            }
+          },
+          {
+            "kind": "instructionArgumentNode",
+            "name": "permissionedBurnDiscriminator",
+            "defaultValueStrategy": "omitted",
+            "docs": [],
+            "type": {
+              "kind": "numberTypeNode",
+              "format": "u8",
+              "endian": "le"
+            },
+            "defaultValue": {
+              "kind": "numberValueNode",
+              "number": 2
+            }
+          },
+          {
+            "kind": "instructionArgumentNode",
+            "name": "amount",
+            "docs": [
+              "The amount of tokens to burn."
+            ],
+            "type": {
+              "kind": "numberTypeNode",
+              "format": "u64",
+              "endian": "le"
+            }
+          },
+          {
+            "kind": "instructionArgumentNode",
+            "name": "decimals",
+            "docs": [
+              "Expected number of base 10 digits to the right of the decimal place."
+            ],
+            "type": {
+              "kind": "numberTypeNode",
+              "format": "u8",
+              "endian": "le"
+            }
+          }
+        ],
+        "remainingAccounts": [
+          {
+            "kind": "instructionRemainingAccountsNode",
+            "isOptional": true,
+            "isSigner": true,
+            "docs": [],
+            "value": {
+              "kind": "argumentValueNode",
+              "name": "multiSigners"
+            }
+          }
+        ],
+        "discriminators": [
+          {
+            "kind": "fieldDiscriminatorNode",
+            "name": "discriminator",
+            "offset": 0
+          },
+          {
+            "kind": "fieldDiscriminatorNode",
+            "name": "permissionedBurnDiscriminator",
+            "offset": 1
           }
         ]
       }
@@ -10252,6 +10295,36 @@
             {
               "kind": "enumEmptyVariantTypeNode",
               "name": "pausableAccount"
+            },
+            {
+              "kind": "enumStructVariantTypeNode",
+              "name": "permissionedBurn",
+              "struct": {
+                "kind": "sizePrefixTypeNode",
+                "type": {
+                  "kind": "structTypeNode",
+                  "fields": [
+                    {
+                      "kind": "structFieldTypeNode",
+                      "name": "authority",
+                      "docs": [
+                        "Authority that is required for burning"
+                      ],
+                      "type": {
+                        "kind": "zeroableOptionTypeNode",
+                        "item": {
+                          "kind": "publicKeyTypeNode"
+                        }
+                      }
+                    }
+                  ]
+                },
+                "prefix": {
+                  "kind": "numberTypeNode",
+                  "format": "u16",
+                  "endian": "le"
+                }
+              }
             }
           ],
           "size": {
