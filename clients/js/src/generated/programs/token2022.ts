--- conflicted
+++ resolved
@@ -88,11 +88,8 @@
   type ParsedUpdateTokenMetadataFieldInstruction,
   type ParsedUpdateTokenMetadataUpdateAuthorityInstruction,
   type ParsedUpdateTransferHookInstruction,
-<<<<<<< HEAD
   type ParsedWithdrawExcessLamportsInstruction,
-=======
   type ParsedWithdrawWithheldTokensFromAccountsForConfidentialTransferFeeInstruction,
->>>>>>> 8dbae66f
   type ParsedWithdrawWithheldTokensFromAccountsInstruction,
   type ParsedWithdrawWithheldTokensFromMintForConfidentialTransferFeeInstruction,
   type ParsedWithdrawWithheldTokensFromMintInstruction,
@@ -184,16 +181,13 @@
   InitializePermanentDelegate,
   InitializeTransferHook,
   UpdateTransferHook,
-<<<<<<< HEAD
   WithdrawExcessLamports,
-=======
   InitializeConfidentialTransferFee,
   WithdrawWithheldTokensFromMintForConfidentialTransferFee,
   WithdrawWithheldTokensFromAccountsForConfidentialTransferFee,
   HarvestWithheldTokensToMintForConfidentialTransferFee,
   EnableHarvestToMint,
   DisableHarvestToMint,
->>>>>>> 8dbae66f
   InitializeMetadataPointer,
   UpdateMetadataPointer,
   InitializeGroupPointer,
@@ -804,10 +798,8 @@
       instructionType: Token2022Instruction.UpdateTransferHook;
     } & ParsedUpdateTransferHookInstruction<TProgram>)
   | ({
-<<<<<<< HEAD
       instructionType: Token2022Instruction.WithdrawExcessLamports;
     } & ParsedWithdrawExcessLamportsInstruction<TProgram>)
-=======
       instructionType: Token2022Instruction.InitializeConfidentialTransferFee;
     } & ParsedInitializeConfidentialTransferFeeInstruction<TProgram>)
   | ({
@@ -825,7 +817,6 @@
   | ({
       instructionType: Token2022Instruction.DisableHarvestToMint;
     } & ParsedDisableHarvestToMintInstruction<TProgram>)
->>>>>>> 8dbae66f
   | ({
       instructionType: Token2022Instruction.InitializeMetadataPointer;
     } & ParsedInitializeMetadataPointerInstruction<TProgram>)
