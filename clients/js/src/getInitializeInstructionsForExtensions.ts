--- conflicted
+++ resolved
@@ -21,11 +21,8 @@
   getInitializeTokenMetadataInstruction,
   getInitializeTransferFeeConfigInstruction,
   getInitializeNonTransferableMintInstruction,
-<<<<<<< HEAD
+  getInitializeTransferHookInstruction,
   getInitializePermanentDelegateInstruction,
-=======
-  getInitializeTransferHookInstruction,
->>>>>>> 1cbdb4cf
 } from './generated';
 
 /**
@@ -90,13 +87,6 @@
         ];
       case 'NonTransferable':
         return getInitializeNonTransferableMintInstruction({ mint });
-<<<<<<< HEAD
-      case 'PermanentDelegate':
-        return getInitializePermanentDelegateInstruction({
-          mint,
-          delegate: extension.delegate,
-        });
-=======
       case 'TransferHook':
         return [
           getInitializeTransferHookInstruction({
@@ -105,7 +95,11 @@
             programId: extension.programId,
           }),
         ];
->>>>>>> 1cbdb4cf
+      case 'PermanentDelegate':
+        return getInitializePermanentDelegateInstruction({
+          mint,
+          delegate: extension.delegate,
+        });
       default:
         return [];
     }
