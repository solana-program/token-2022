import {
  Address,
  IInstruction,
  isNone,
  isOption,
  TransactionSigner,
  wrapNullable,
} from '@solana/web3.js';
import {
  ExtensionArgs,
  getDisableMemoTransfersInstruction,
  getEnableMemoTransfersInstruction,
  getEnableCpiGuardInstruction,
  getDisableCpiGuardInstruction,
  getInitializeConfidentialTransferMintInstruction,
  getInitializeDefaultAccountStateInstruction,
  getInitializeGroupMemberPointerInstruction,
  getInitializeGroupPointerInstruction,
  getInitializeMetadataPointerInstruction,
  getInitializeTokenGroupInstruction,
  getInitializeTokenMetadataInstruction,
  getInitializeTransferFeeConfigInstruction,
<<<<<<< HEAD
  getInitializeTransferHookInstruction,
=======
  getInitializeNonTransferableMintInstruction,
>>>>>>> 45ca918a
} from './generated';

/**
 * Given a mint address and a list of mint extensions, returns a list of
 * instructions that MUST be run _before_ the `initializeMint` instruction
 * to properly initialize the given extensions on the mint account.
 */
export function getPreInitializeInstructionsForMintExtensions(
  mint: Address,
  extensions: ExtensionArgs[]
): IInstruction[] {
  return extensions.flatMap((extension) => {
    switch (extension.__kind) {
      case 'ConfidentialTransferMint':
        return [
          getInitializeConfidentialTransferMintInstruction({
            mint,
            ...extension,
          }),
        ];
      case 'DefaultAccountState':
        return [
          getInitializeDefaultAccountStateInstruction({
            mint,
            state: extension.state,
          }),
        ];
      case 'TransferFeeConfig':
        return [
          getInitializeTransferFeeConfigInstruction({
            mint,
            transferFeeConfigAuthority: extension.transferFeeConfigAuthority,
            withdrawWithheldAuthority: extension.withdrawWithheldAuthority,
            transferFeeBasisPoints:
              extension.newerTransferFee.transferFeeBasisPoints,
            maximumFee: extension.newerTransferFee.maximumFee,
          }),
        ];
      case 'MetadataPointer':
        return [
          getInitializeMetadataPointerInstruction({
            mint,
            authority: extension.authority,
            metadataAddress: extension.metadataAddress,
          }),
        ];
      case 'GroupPointer':
        return [
          getInitializeGroupPointerInstruction({
            mint,
            authority: extension.authority,
            groupAddress: extension.groupAddress,
          }),
        ];
      case 'GroupMemberPointer':
        return [
          getInitializeGroupMemberPointerInstruction({
            mint,
            authority: extension.authority,
            memberAddress: extension.memberAddress,
          }),
        ];
<<<<<<< HEAD
      case 'TransferHook':
        return [
          getInitializeTransferHookInstruction({
            mint,
            authority: extension.authority,
            programId: extension.programId,
          }),
        ];
=======
      case 'NonTransferable':
        return getInitializeNonTransferableMintInstruction({ mint });
>>>>>>> 45ca918a
      default:
        return [];
    }
  });
}

/**
 * Given a mint address and a list of mint extensions, returns a list of
 * instructions that MUST be run _after_ the `initializeMint` instruction
 * to properly initialize the given extensions on the mint account.
 */
export function getPostInitializeInstructionsForMintExtensions(
  mint: Address,
  authority: TransactionSigner,
  extensions: ExtensionArgs[]
): IInstruction[] {
  return extensions.flatMap((extension): IInstruction[] => {
    switch (extension.__kind) {
      case 'TokenMetadata':
        // eslint-disable-next-line no-case-declarations
        const tokenMetadataUpdateAuthority = isOption(extension.updateAuthority)
          ? extension.updateAuthority
          : wrapNullable(extension.updateAuthority);
        if (isNone(tokenMetadataUpdateAuthority)) {
          return [];
        }
        return [
          getInitializeTokenMetadataInstruction({
            metadata: mint,
            updateAuthority: tokenMetadataUpdateAuthority.value,
            mint,
            mintAuthority: authority,
            name: extension.name,
            symbol: extension.symbol,
            uri: extension.uri,
          }),
        ];
      case 'TokenGroup':
        return [
          getInitializeTokenGroupInstruction({
            group: mint,
            updateAuthority: isOption(extension.updateAuthority)
              ? extension.updateAuthority
              : wrapNullable(extension.updateAuthority),
            mint,
            mintAuthority: authority,
            maxSize: extension.maxSize,
          }),
        ];
      default:
        return [];
    }
  });
}

/**
 * Given a token address, its owner and a list of token extensions, returns a list
 * of instructions that MUST be run _after_ the `initializeAccount` instruction
 * to properly initialize the given extensions on the token account.
 */
export function getPostInitializeInstructionsForTokenExtensions(
  token: Address,
  owner: TransactionSigner | Address,
  extensions: ExtensionArgs[],
  multiSigners?: TransactionSigner[]
): IInstruction[] {
  return extensions.flatMap((extension) => {
    switch (extension.__kind) {
      case 'MemoTransfer':
        return [
          extension.requireIncomingTransferMemos
            ? getEnableMemoTransfersInstruction({ owner, token, multiSigners })
            : getDisableMemoTransfersInstruction({
                owner,
                token,
                multiSigners,
              }),
        ];
      case 'CpiGuard':
        return [
          extension.lockCpi
            ? getEnableCpiGuardInstruction({ owner, token, multiSigners })
            : getDisableCpiGuardInstruction({
                owner,
                token,
                multiSigners,
              }),
        ];
      default:
        return [];
    }
  });
}<|MERGE_RESOLUTION|>--- conflicted
+++ resolved
@@ -20,11 +20,8 @@
   getInitializeTokenGroupInstruction,
   getInitializeTokenMetadataInstruction,
   getInitializeTransferFeeConfigInstruction,
-<<<<<<< HEAD
+  getInitializeNonTransferableMintInstruction,
   getInitializeTransferHookInstruction,
-=======
-  getInitializeNonTransferableMintInstruction,
->>>>>>> 45ca918a
 } from './generated';
 
 /**
@@ -87,7 +84,8 @@
             memberAddress: extension.memberAddress,
           }),
         ];
-<<<<<<< HEAD
+      case 'NonTransferable':
+        return getInitializeNonTransferableMintInstruction({ mint });
       case 'TransferHook':
         return [
           getInitializeTransferHookInstruction({
@@ -96,10 +94,6 @@
             programId: extension.programId,
           }),
         ];
-=======
-      case 'NonTransferable':
-        return getInitializeNonTransferableMintInstruction({ mint });
->>>>>>> 45ca918a
       default:
         return [];
     }
