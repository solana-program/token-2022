{
  "kind": "rootNode",
  "standard": "codama",
  "version": "1.0.0",
  "program": {
    "kind": "programNode",
    "name": "token-2022",
    "publicKey": "TokenzQdBNbLqP5VEhdkAS6EPFLC1PHnBqCXEpPxuEb",
    "version": "3.0.2",
    "origin": "shank",
    "docs": [],
    "accounts": [
      {
        "kind": "accountNode",
        "name": "mint",
        "docs": [],
        "data": {
          "kind": "structTypeNode",
          "fields": [
            {
              "kind": "structFieldTypeNode",
              "name": "mintAuthority",
              "docs": [
                "Optional authority used to mint new tokens. The mint authority may only",
                "be provided during mint creation. If no mint authority is present",
                "then the mint has a fixed supply and no further tokens may be minted."
              ],
              "type": {
                "kind": "optionTypeNode",
                "fixed": true,
                "item": {
                  "kind": "publicKeyTypeNode"
                },
                "prefix": {
                  "kind": "numberTypeNode",
                  "format": "u32",
                  "endian": "le"
                }
              }
            },
            {
              "kind": "structFieldTypeNode",
              "name": "supply",
              "docs": ["Total supply of tokens."],
              "type": {
                "kind": "numberTypeNode",
                "format": "u64",
                "endian": "le"
              }
            },
            {
              "kind": "structFieldTypeNode",
              "name": "decimals",
              "docs": [
                "Number of base 10 digits to the right of the decimal place."
              ],
              "type": {
                "kind": "numberTypeNode",
                "format": "u8",
                "endian": "le"
              }
            },
            {
              "kind": "structFieldTypeNode",
              "name": "isInitialized",
              "docs": ["Is `true` if this structure has been initialized."],
              "type": {
                "kind": "booleanTypeNode",
                "size": {
                  "kind": "numberTypeNode",
                  "format": "u8",
                  "endian": "le"
                }
              }
            },
            {
              "kind": "structFieldTypeNode",
              "name": "freezeAuthority",
              "docs": ["Optional authority to freeze token accounts."],
              "type": {
                "kind": "optionTypeNode",
                "fixed": true,
                "item": {
                  "kind": "publicKeyTypeNode"
                },
                "prefix": {
                  "kind": "numberTypeNode",
                  "format": "u32",
                  "endian": "le"
                }
              }
            },
            {
              "kind": "structFieldTypeNode",
              "name": "extensions",
              "docs": ["The extensions activated on the mint account."],
              "type": {
                "kind": "remainderOptionTypeNode",
                "item": {
                  "kind": "hiddenPrefixTypeNode",
                  "type": {
                    "kind": "arrayTypeNode",
                    "item": {
                      "kind": "definedTypeLinkNode",
                      "name": "extension"
                    },
                    "count": {
                      "kind": "remainderCountNode"
                    }
                  },
                  "prefix": [
                    {
                      "kind": "constantValueNode",
                      "type": {
                        "kind": "preOffsetTypeNode",
                        "offset": 83,
                        "strategy": "padded",
                        "type": {
                          "kind": "numberTypeNode",
                          "format": "u8",
                          "endian": "le"
                        }
                      },
                      "value": {
                        "kind": "numberValueNode",
                        "number": 1
                      }
                    }
                  ]
                }
              }
            }
          ]
        },
        "discriminators": [
          {
            "kind": "sizeDiscriminatorNode",
            "size": 82
          }
        ]
      },
      {
        "kind": "accountNode",
        "name": "token",
        "docs": [],
        "data": {
          "kind": "structTypeNode",
          "fields": [
            {
              "kind": "structFieldTypeNode",
              "name": "mint",
              "docs": ["The mint associated with this account."],
              "type": {
                "kind": "publicKeyTypeNode"
              }
            },
            {
              "kind": "structFieldTypeNode",
              "name": "owner",
              "docs": ["The owner of this account."],
              "type": {
                "kind": "publicKeyTypeNode"
              }
            },
            {
              "kind": "structFieldTypeNode",
              "name": "amount",
              "docs": ["The amount of tokens this account holds."],
              "type": {
                "kind": "numberTypeNode",
                "format": "u64",
                "endian": "le"
              }
            },
            {
              "kind": "structFieldTypeNode",
              "name": "delegate",
              "docs": [
                "If `delegate` is `Some` then `delegated_amount` represents",
                "the amount authorized by the delegate."
              ],
              "type": {
                "kind": "optionTypeNode",
                "fixed": true,
                "item": {
                  "kind": "publicKeyTypeNode"
                },
                "prefix": {
                  "kind": "numberTypeNode",
                  "format": "u32",
                  "endian": "le"
                }
              }
            },
            {
              "kind": "structFieldTypeNode",
              "name": "state",
              "docs": ["The account's state."],
              "type": {
                "kind": "definedTypeLinkNode",
                "name": "accountState"
              }
            },
            {
              "kind": "structFieldTypeNode",
              "name": "isNative",
              "docs": [
                "If is_native.is_some, this is a native token, and the value logs the",
                "rent-exempt reserve. An Account is required to be rent-exempt, so",
                "the value is used by the Processor to ensure that wrapped SOL",
                "accounts do not drop below this threshold."
              ],
              "type": {
                "kind": "optionTypeNode",
                "fixed": true,
                "item": {
                  "kind": "numberTypeNode",
                  "format": "u64",
                  "endian": "le"
                },
                "prefix": {
                  "kind": "numberTypeNode",
                  "format": "u32",
                  "endian": "le"
                }
              }
            },
            {
              "kind": "structFieldTypeNode",
              "name": "delegatedAmount",
              "docs": ["The amount delegated."],
              "type": {
                "kind": "numberTypeNode",
                "format": "u64",
                "endian": "le"
              }
            },
            {
              "kind": "structFieldTypeNode",
              "name": "closeAuthority",
              "docs": ["Optional authority to close the account."],
              "type": {
                "kind": "optionTypeNode",
                "fixed": true,
                "item": {
                  "kind": "publicKeyTypeNode"
                },
                "prefix": {
                  "kind": "numberTypeNode",
                  "format": "u32",
                  "endian": "le"
                }
              }
            },
            {
              "kind": "structFieldTypeNode",
              "name": "extensions",
              "docs": ["The extensions activated on the token account."],
              "type": {
                "kind": "remainderOptionTypeNode",
                "item": {
                  "kind": "hiddenPrefixTypeNode",
                  "type": {
                    "kind": "arrayTypeNode",
                    "item": {
                      "kind": "definedTypeLinkNode",
                      "name": "extension"
                    },
                    "count": {
                      "kind": "remainderCountNode"
                    }
                  },
                  "prefix": [
                    {
                      "kind": "constantValueNode",
                      "type": {
                        "kind": "numberTypeNode",
                        "format": "u8",
                        "endian": "le"
                      },
                      "value": {
                        "kind": "numberValueNode",
                        "number": 2
                      }
                    }
                  ]
                }
              }
            }
          ]
        },
        "discriminators": [
          {
            "kind": "sizeDiscriminatorNode",
            "size": 165
          }
        ]
      },
      {
        "kind": "accountNode",
        "name": "multisig",
        "size": 355,
        "docs": [],
        "data": {
          "kind": "structTypeNode",
          "fields": [
            {
              "kind": "structFieldTypeNode",
              "name": "m",
              "docs": ["Number of signers required."],
              "type": {
                "kind": "numberTypeNode",
                "format": "u8",
                "endian": "le"
              }
            },
            {
              "kind": "structFieldTypeNode",
              "name": "n",
              "docs": ["Number of valid signers."],
              "type": {
                "kind": "numberTypeNode",
                "format": "u8",
                "endian": "le"
              }
            },
            {
              "kind": "structFieldTypeNode",
              "name": "isInitialized",
              "docs": ["Is `true` if this structure has been initialized."],
              "type": {
                "kind": "booleanTypeNode",
                "size": {
                  "kind": "numberTypeNode",
                  "format": "u8",
                  "endian": "le"
                }
              }
            },
            {
              "kind": "structFieldTypeNode",
              "name": "signers",
              "docs": ["Signer public keys."],
              "type": {
                "kind": "arrayTypeNode",
                "item": {
                  "kind": "publicKeyTypeNode"
                },
                "count": {
                  "kind": "fixedCountNode",
                  "value": 11
                }
              }
            }
          ]
        },
        "discriminators": [
          {
            "kind": "sizeDiscriminatorNode",
            "size": 355
          }
        ]
      }
    ],
    "instructions": [
      {
        "kind": "instructionNode",
        "name": "initializeMint",
        "docs": [
          "Initializes a new mint and optionally deposits all the newly minted",
          "tokens in an account.",
          "",
          "The `InitializeMint` instruction requires no signers and MUST be",
          "included within the same Transaction as the system program's",
          "`CreateAccount` instruction that creates the account being initialized.",
          "Otherwise another party can acquire ownership of the uninitialized account."
        ],
        "optionalAccountStrategy": "programId",
        "accounts": [
          {
            "kind": "instructionAccountNode",
            "name": "mint",
            "isWritable": true,
            "isSigner": false,
            "isOptional": false,
            "docs": ["Token mint account."]
          },
          {
            "kind": "instructionAccountNode",
            "name": "rent",
            "isWritable": false,
            "isSigner": false,
            "isOptional": false,
            "docs": ["Rent sysvar."],
            "defaultValue": {
              "kind": "publicKeyValueNode",
              "publicKey": "SysvarRent111111111111111111111111111111111"
            }
          }
        ],
        "arguments": [
          {
            "kind": "instructionArgumentNode",
            "name": "discriminator",
            "defaultValueStrategy": "omitted",
            "docs": [],
            "type": {
              "kind": "numberTypeNode",
              "format": "u8",
              "endian": "le"
            },
            "defaultValue": {
              "kind": "numberValueNode",
              "number": 0
            }
          },
          {
            "kind": "instructionArgumentNode",
            "name": "decimals",
            "docs": ["Number of decimals in token account amounts."],
            "type": {
              "kind": "numberTypeNode",
              "format": "u8",
              "endian": "le"
            }
          },
          {
            "kind": "instructionArgumentNode",
            "name": "mintAuthority",
            "docs": ["Minting authority."],
            "type": {
              "kind": "publicKeyTypeNode"
            }
          },
          {
            "kind": "instructionArgumentNode",
            "name": "freezeAuthority",
            "docs": ["Optional authority that can freeze token accounts."],
            "type": {
              "kind": "optionTypeNode",
              "fixed": false,
              "item": {
                "kind": "publicKeyTypeNode"
              },
              "prefix": {
                "kind": "numberTypeNode",
                "format": "u8",
                "endian": "le"
              }
            },
            "defaultValue": {
              "kind": "noneValueNode"
            }
          }
        ],
        "discriminators": [
          {
            "kind": "fieldDiscriminatorNode",
            "name": "discriminator",
            "offset": 0
          }
        ]
      },
      {
        "kind": "instructionNode",
        "name": "initializeAccount",
        "docs": [
          "Initializes a new account to hold tokens. If this account is associated",
          "with the native mint then the token balance of the initialized account",
          "will be equal to the amount of SOL in the account. If this account is",
          "associated with another mint, that mint must be initialized before this",
          "command can succeed.",
          "",
          "The `InitializeAccount` instruction requires no signers and MUST be",
          "included within the same Transaction as the system program's",
          "`CreateAccount` instruction that creates the account being initialized.",
          "Otherwise another party can acquire ownership of the uninitialized account."
        ],
        "optionalAccountStrategy": "programId",
        "accounts": [
          {
            "kind": "instructionAccountNode",
            "name": "account",
            "isWritable": true,
            "isSigner": false,
            "isOptional": false,
            "docs": ["The account to initialize."]
          },
          {
            "kind": "instructionAccountNode",
            "name": "mint",
            "isWritable": false,
            "isSigner": false,
            "isOptional": false,
            "docs": ["The mint this account will be associated with."]
          },
          {
            "kind": "instructionAccountNode",
            "name": "owner",
            "isWritable": false,
            "isSigner": false,
            "isOptional": false,
            "docs": ["The new account's owner/multisignature."]
          },
          {
            "kind": "instructionAccountNode",
            "name": "rent",
            "isWritable": false,
            "isSigner": false,
            "isOptional": false,
            "docs": ["Rent sysvar."],
            "defaultValue": {
              "kind": "publicKeyValueNode",
              "publicKey": "SysvarRent111111111111111111111111111111111"
            }
          }
        ],
        "arguments": [
          {
            "kind": "instructionArgumentNode",
            "name": "discriminator",
            "defaultValueStrategy": "omitted",
            "docs": [],
            "type": {
              "kind": "numberTypeNode",
              "format": "u8",
              "endian": "le"
            },
            "defaultValue": {
              "kind": "numberValueNode",
              "number": 1
            }
          }
        ],
        "discriminators": [
          {
            "kind": "fieldDiscriminatorNode",
            "name": "discriminator",
            "offset": 0
          }
        ]
      },
      {
        "kind": "instructionNode",
        "name": "initializeMultisig",
        "docs": [
          "Initializes a multisignature account with N provided signers.",
          "",
          "Multisignature accounts can used in place of any single owner/delegate",
          "accounts in any token instruction that require an owner/delegate to be",
          "present. The variant field represents the number of signers (M)",
          "required to validate this multisignature account.",
          "",
          "The `InitializeMultisig` instruction requires no signers and MUST be",
          "included within the same Transaction as the system program's",
          "`CreateAccount` instruction that creates the account being initialized.",
          "Otherwise another party can acquire ownership of the uninitialized account."
        ],
        "optionalAccountStrategy": "programId",
        "accounts": [
          {
            "kind": "instructionAccountNode",
            "name": "multisig",
            "isWritable": true,
            "isSigner": false,
            "isOptional": false,
            "docs": ["The multisignature account to initialize."]
          },
          {
            "kind": "instructionAccountNode",
            "name": "rent",
            "isWritable": false,
            "isSigner": false,
            "isOptional": false,
            "docs": ["Rent sysvar."],
            "defaultValue": {
              "kind": "publicKeyValueNode",
              "publicKey": "SysvarRent111111111111111111111111111111111"
            }
          }
        ],
        "arguments": [
          {
            "kind": "instructionArgumentNode",
            "name": "discriminator",
            "defaultValueStrategy": "omitted",
            "docs": [],
            "type": {
              "kind": "numberTypeNode",
              "format": "u8",
              "endian": "le"
            },
            "defaultValue": {
              "kind": "numberValueNode",
              "number": 2
            }
          },
          {
            "kind": "instructionArgumentNode",
            "name": "m",
            "docs": [
              "The number of signers (M) required to validate this multisignature account."
            ],
            "type": {
              "kind": "numberTypeNode",
              "format": "u8",
              "endian": "le"
            }
          }
        ],
        "remainingAccounts": [
          {
            "kind": "instructionRemainingAccountsNode",
            "docs": [],
            "value": {
              "kind": "argumentValueNode",
              "name": "signers"
            }
          }
        ],
        "discriminators": [
          {
            "kind": "fieldDiscriminatorNode",
            "name": "discriminator",
            "offset": 0
          }
        ]
      },
      {
        "kind": "instructionNode",
        "name": "transfer",
        "docs": [
          "Transfers tokens from one account to another either directly or via a delegate.",
          "If this account is associated with the native mint then equal amounts",
          "of SOL and Tokens will be transferred to the destination account."
        ],
        "optionalAccountStrategy": "programId",
        "accounts": [
          {
            "kind": "instructionAccountNode",
            "name": "source",
            "isWritable": true,
            "isSigner": false,
            "isOptional": false,
            "docs": ["The source account."]
          },
          {
            "kind": "instructionAccountNode",
            "name": "destination",
            "isWritable": true,
            "isSigner": false,
            "isOptional": false,
            "docs": ["The destination account."]
          },
          {
            "kind": "instructionAccountNode",
            "name": "authority",
            "isWritable": false,
            "isSigner": "either",
            "isOptional": false,
            "docs": [
              "The source account's owner/delegate or its multisignature account."
            ],
            "defaultValue": {
              "kind": "identityValueNode"
            }
          }
        ],
        "arguments": [
          {
            "kind": "instructionArgumentNode",
            "name": "discriminator",
            "defaultValueStrategy": "omitted",
            "docs": [],
            "type": {
              "kind": "numberTypeNode",
              "format": "u8",
              "endian": "le"
            },
            "defaultValue": {
              "kind": "numberValueNode",
              "number": 3
            }
          },
          {
            "kind": "instructionArgumentNode",
            "name": "amount",
            "docs": ["The amount of tokens to transfer."],
            "type": {
              "kind": "numberTypeNode",
              "format": "u64",
              "endian": "le"
            }
          }
        ],
        "remainingAccounts": [
          {
            "kind": "instructionRemainingAccountsNode",
            "isOptional": true,
            "isSigner": true,
            "docs": [],
            "value": {
              "kind": "argumentValueNode",
              "name": "multiSigners"
            }
          }
        ],
        "discriminators": [
          {
            "kind": "fieldDiscriminatorNode",
            "name": "discriminator",
            "offset": 0
          }
        ]
      },
      {
        "kind": "instructionNode",
        "name": "approve",
        "docs": [
          "Approves a delegate. A delegate is given the authority over tokens on",
          "behalf of the source account's owner."
        ],
        "optionalAccountStrategy": "programId",
        "accounts": [
          {
            "kind": "instructionAccountNode",
            "name": "source",
            "isWritable": true,
            "isSigner": false,
            "isOptional": false,
            "docs": ["The source account."]
          },
          {
            "kind": "instructionAccountNode",
            "name": "delegate",
            "isWritable": false,
            "isSigner": false,
            "isOptional": false,
            "docs": ["The delegate."]
          },
          {
            "kind": "instructionAccountNode",
            "name": "owner",
            "isWritable": false,
            "isSigner": "either",
            "isOptional": false,
            "docs": ["The source account owner or its multisignature account."]
          }
        ],
        "arguments": [
          {
            "kind": "instructionArgumentNode",
            "name": "discriminator",
            "defaultValueStrategy": "omitted",
            "docs": [],
            "type": {
              "kind": "numberTypeNode",
              "format": "u8",
              "endian": "le"
            },
            "defaultValue": {
              "kind": "numberValueNode",
              "number": 4
            }
          },
          {
            "kind": "instructionArgumentNode",
            "name": "amount",
            "docs": ["The amount of tokens the delegate is approved for."],
            "type": {
              "kind": "numberTypeNode",
              "format": "u64",
              "endian": "le"
            }
          }
        ],
        "remainingAccounts": [
          {
            "kind": "instructionRemainingAccountsNode",
            "isOptional": true,
            "isSigner": true,
            "docs": [],
            "value": {
              "kind": "argumentValueNode",
              "name": "multiSigners"
            }
          }
        ],
        "discriminators": [
          {
            "kind": "fieldDiscriminatorNode",
            "name": "discriminator",
            "offset": 0
          }
        ]
      },
      {
        "kind": "instructionNode",
        "name": "revoke",
        "docs": ["Revokes the delegate's authority."],
        "optionalAccountStrategy": "programId",
        "accounts": [
          {
            "kind": "instructionAccountNode",
            "name": "source",
            "isWritable": true,
            "isSigner": false,
            "isOptional": false,
            "docs": ["The source account."]
          },
          {
            "kind": "instructionAccountNode",
            "name": "owner",
            "isWritable": false,
            "isSigner": "either",
            "isOptional": false,
            "docs": ["The source account owner or its multisignature."]
          }
        ],
        "arguments": [
          {
            "kind": "instructionArgumentNode",
            "name": "discriminator",
            "defaultValueStrategy": "omitted",
            "docs": [],
            "type": {
              "kind": "numberTypeNode",
              "format": "u8",
              "endian": "le"
            },
            "defaultValue": {
              "kind": "numberValueNode",
              "number": 5
            }
          }
        ],
        "remainingAccounts": [
          {
            "kind": "instructionRemainingAccountsNode",
            "isOptional": true,
            "isSigner": true,
            "docs": [],
            "value": {
              "kind": "argumentValueNode",
              "name": "multiSigners"
            }
          }
        ],
        "discriminators": [
          {
            "kind": "fieldDiscriminatorNode",
            "name": "discriminator",
            "offset": 0
          }
        ]
      },
      {
        "kind": "instructionNode",
        "name": "setAuthority",
        "docs": ["Sets a new authority of a mint or account."],
        "optionalAccountStrategy": "programId",
        "accounts": [
          {
            "kind": "instructionAccountNode",
            "name": "owned",
            "isWritable": true,
            "isSigner": false,
            "isOptional": false,
            "docs": ["The mint or account to change the authority of."]
          },
          {
            "kind": "instructionAccountNode",
            "name": "owner",
            "isWritable": false,
            "isSigner": "either",
            "isOptional": false,
            "docs": [
              "The current authority or the multisignature account of the mint or account to update."
            ]
          }
        ],
        "arguments": [
          {
            "kind": "instructionArgumentNode",
            "name": "discriminator",
            "defaultValueStrategy": "omitted",
            "docs": [],
            "type": {
              "kind": "numberTypeNode",
              "format": "u8",
              "endian": "le"
            },
            "defaultValue": {
              "kind": "numberValueNode",
              "number": 6
            }
          },
          {
            "kind": "instructionArgumentNode",
            "name": "authorityType",
            "docs": ["The type of authority to update."],
            "type": {
              "kind": "definedTypeLinkNode",
              "name": "authorityType"
            }
          },
          {
            "kind": "instructionArgumentNode",
            "name": "newAuthority",
            "docs": ["The new authority"],
            "type": {
              "kind": "optionTypeNode",
              "fixed": false,
              "item": {
                "kind": "publicKeyTypeNode"
              },
              "prefix": {
                "kind": "numberTypeNode",
                "format": "u8",
                "endian": "le"
              }
            }
          }
        ],
        "remainingAccounts": [
          {
            "kind": "instructionRemainingAccountsNode",
            "isOptional": true,
            "isSigner": true,
            "docs": [],
            "value": {
              "kind": "argumentValueNode",
              "name": "multiSigners"
            }
          }
        ],
        "discriminators": [
          {
            "kind": "fieldDiscriminatorNode",
            "name": "discriminator",
            "offset": 0
          }
        ]
      },
      {
        "kind": "instructionNode",
        "name": "mintTo",
        "docs": [
          "Mints new tokens to an account. The native mint does not support minting."
        ],
        "optionalAccountStrategy": "programId",
        "accounts": [
          {
            "kind": "instructionAccountNode",
            "name": "mint",
            "isWritable": true,
            "isSigner": false,
            "isOptional": false,
            "docs": ["The mint account."]
          },
          {
            "kind": "instructionAccountNode",
            "name": "token",
            "isWritable": true,
            "isSigner": false,
            "isOptional": false,
            "docs": ["The account to mint tokens to."]
          },
          {
            "kind": "instructionAccountNode",
            "name": "mintAuthority",
            "isWritable": false,
            "isSigner": "either",
            "isOptional": false,
            "docs": [
              "The mint's minting authority or its multisignature account."
            ]
          }
        ],
        "arguments": [
          {
            "kind": "instructionArgumentNode",
            "name": "discriminator",
            "defaultValueStrategy": "omitted",
            "docs": [],
            "type": {
              "kind": "numberTypeNode",
              "format": "u8",
              "endian": "le"
            },
            "defaultValue": {
              "kind": "numberValueNode",
              "number": 7
            }
          },
          {
            "kind": "instructionArgumentNode",
            "name": "amount",
            "docs": ["The amount of new tokens to mint."],
            "type": {
              "kind": "numberTypeNode",
              "format": "u64",
              "endian": "le"
            }
          }
        ],
        "remainingAccounts": [
          {
            "kind": "instructionRemainingAccountsNode",
            "isOptional": true,
            "isSigner": true,
            "docs": [],
            "value": {
              "kind": "argumentValueNode",
              "name": "multiSigners"
            }
          }
        ],
        "discriminators": [
          {
            "kind": "fieldDiscriminatorNode",
            "name": "discriminator",
            "offset": 0
          }
        ]
      },
      {
        "kind": "instructionNode",
        "name": "burn",
        "docs": [
          "Burns tokens by removing them from an account. `Burn` does not support",
          "accounts associated with the native mint, use `CloseAccount` instead."
        ],
        "optionalAccountStrategy": "programId",
        "accounts": [
          {
            "kind": "instructionAccountNode",
            "name": "account",
            "isWritable": true,
            "isSigner": false,
            "isOptional": false,
            "docs": ["The account to burn from."]
          },
          {
            "kind": "instructionAccountNode",
            "name": "mint",
            "isWritable": true,
            "isSigner": false,
            "isOptional": false,
            "docs": ["The token mint."]
          },
          {
            "kind": "instructionAccountNode",
            "name": "authority",
            "isWritable": false,
            "isSigner": "either",
            "isOptional": false,
            "docs": [
              "The account's owner/delegate or its multisignature account."
            ],
            "defaultValue": {
              "kind": "identityValueNode"
            }
          }
        ],
        "arguments": [
          {
            "kind": "instructionArgumentNode",
            "name": "discriminator",
            "defaultValueStrategy": "omitted",
            "docs": ["The amount of tokens to burn."],
            "type": {
              "kind": "numberTypeNode",
              "format": "u8",
              "endian": "le"
            },
            "defaultValue": {
              "kind": "numberValueNode",
              "number": 8
            }
          },
          {
            "kind": "instructionArgumentNode",
            "name": "amount",
            "docs": [],
            "type": {
              "kind": "numberTypeNode",
              "format": "u64",
              "endian": "le"
            }
          }
        ],
        "remainingAccounts": [
          {
            "kind": "instructionRemainingAccountsNode",
            "isOptional": true,
            "isSigner": true,
            "docs": [],
            "value": {
              "kind": "argumentValueNode",
              "name": "multiSigners"
            }
          }
        ],
        "discriminators": [
          {
            "kind": "fieldDiscriminatorNode",
            "name": "discriminator",
            "offset": 0
          }
        ]
      },
      {
        "kind": "instructionNode",
        "name": "closeAccount",
        "docs": [
          "Close an account by transferring all its SOL to the destination account.",
          "Non-native accounts may only be closed if its token amount is zero."
        ],
        "optionalAccountStrategy": "programId",
        "accounts": [
          {
            "kind": "instructionAccountNode",
            "name": "account",
            "isWritable": true,
            "isSigner": false,
            "isOptional": false,
            "docs": ["The account to close."]
          },
          {
            "kind": "instructionAccountNode",
            "name": "destination",
            "isWritable": true,
            "isSigner": false,
            "isOptional": false,
            "docs": ["The destination account."]
          },
          {
            "kind": "instructionAccountNode",
            "name": "owner",
            "isWritable": false,
            "isSigner": "either",
            "isOptional": false,
            "docs": ["The account's owner or its multisignature account."]
          }
        ],
        "arguments": [
          {
            "kind": "instructionArgumentNode",
            "name": "discriminator",
            "defaultValueStrategy": "omitted",
            "docs": [],
            "type": {
              "kind": "numberTypeNode",
              "format": "u8",
              "endian": "le"
            },
            "defaultValue": {
              "kind": "numberValueNode",
              "number": 9
            }
          }
        ],
        "remainingAccounts": [
          {
            "kind": "instructionRemainingAccountsNode",
            "isOptional": true,
            "isSigner": true,
            "docs": [],
            "value": {
              "kind": "argumentValueNode",
              "name": "multiSigners"
            }
          }
        ],
        "discriminators": [
          {
            "kind": "fieldDiscriminatorNode",
            "name": "discriminator",
            "offset": 0
          }
        ]
      },
      {
        "kind": "instructionNode",
        "name": "freezeAccount",
        "docs": [
          "Freeze an Initialized account using the Mint's freeze_authority (if set)."
        ],
        "optionalAccountStrategy": "programId",
        "accounts": [
          {
            "kind": "instructionAccountNode",
            "name": "account",
            "isWritable": true,
            "isSigner": false,
            "isOptional": false,
            "docs": ["The account to freeze."]
          },
          {
            "kind": "instructionAccountNode",
            "name": "mint",
            "isWritable": false,
            "isSigner": false,
            "isOptional": false,
            "docs": ["The token mint."]
          },
          {
            "kind": "instructionAccountNode",
            "name": "owner",
            "isWritable": false,
            "isSigner": "either",
            "isOptional": false,
            "docs": ["The mint freeze authority or its multisignature account."]
          }
        ],
        "arguments": [
          {
            "kind": "instructionArgumentNode",
            "name": "discriminator",
            "defaultValueStrategy": "omitted",
            "docs": [],
            "type": {
              "kind": "numberTypeNode",
              "format": "u8",
              "endian": "le"
            },
            "defaultValue": {
              "kind": "numberValueNode",
              "number": 10
            }
          }
        ],
        "remainingAccounts": [
          {
            "kind": "instructionRemainingAccountsNode",
            "isOptional": true,
            "isSigner": true,
            "docs": [],
            "value": {
              "kind": "argumentValueNode",
              "name": "multiSigners"
            }
          }
        ],
        "discriminators": [
          {
            "kind": "fieldDiscriminatorNode",
            "name": "discriminator",
            "offset": 0
          }
        ]
      },
      {
        "kind": "instructionNode",
        "name": "thawAccount",
        "docs": [
          "Thaw a Frozen account using the Mint's freeze_authority (if set)."
        ],
        "optionalAccountStrategy": "programId",
        "accounts": [
          {
            "kind": "instructionAccountNode",
            "name": "account",
            "isWritable": true,
            "isSigner": false,
            "isOptional": false,
            "docs": ["The account to thaw."]
          },
          {
            "kind": "instructionAccountNode",
            "name": "mint",
            "isWritable": false,
            "isSigner": false,
            "isOptional": false,
            "docs": ["The token mint."]
          },
          {
            "kind": "instructionAccountNode",
            "name": "owner",
            "isWritable": false,
            "isSigner": "either",
            "isOptional": false,
            "docs": ["The mint freeze authority or its multisignature account."]
          }
        ],
        "arguments": [
          {
            "kind": "instructionArgumentNode",
            "name": "discriminator",
            "defaultValueStrategy": "omitted",
            "docs": [],
            "type": {
              "kind": "numberTypeNode",
              "format": "u8",
              "endian": "le"
            },
            "defaultValue": {
              "kind": "numberValueNode",
              "number": 11
            }
          }
        ],
        "remainingAccounts": [
          {
            "kind": "instructionRemainingAccountsNode",
            "isOptional": true,
            "isSigner": true,
            "docs": [],
            "value": {
              "kind": "argumentValueNode",
              "name": "multiSigners"
            }
          }
        ],
        "discriminators": [
          {
            "kind": "fieldDiscriminatorNode",
            "name": "discriminator",
            "offset": 0
          }
        ]
      },
      {
        "kind": "instructionNode",
        "name": "transferChecked",
        "docs": [
          "Transfers tokens from one account to another either directly or via a",
          "delegate. If this account is associated with the native mint then equal",
          "amounts of SOL and Tokens will be transferred to the destination account.",
          "",
          "This instruction differs from Transfer in that the token mint and",
          "decimals value is checked by the caller. This may be useful when",
          "creating transactions offline or within a hardware wallet."
        ],
        "optionalAccountStrategy": "programId",
        "accounts": [
          {
            "kind": "instructionAccountNode",
            "name": "source",
            "isWritable": true,
            "isSigner": false,
            "isOptional": false,
            "docs": ["The source account."]
          },
          {
            "kind": "instructionAccountNode",
            "name": "mint",
            "isWritable": false,
            "isSigner": false,
            "isOptional": false,
            "docs": ["The token mint."]
          },
          {
            "kind": "instructionAccountNode",
            "name": "destination",
            "isWritable": true,
            "isSigner": false,
            "isOptional": false,
            "docs": ["The destination account."]
          },
          {
            "kind": "instructionAccountNode",
            "name": "authority",
            "isWritable": false,
            "isSigner": "either",
            "isOptional": false,
            "docs": [
              "The source account's owner/delegate or its multisignature account."
            ],
            "defaultValue": {
              "kind": "identityValueNode"
            }
          }
        ],
        "arguments": [
          {
            "kind": "instructionArgumentNode",
            "name": "discriminator",
            "defaultValueStrategy": "omitted",
            "docs": [],
            "type": {
              "kind": "numberTypeNode",
              "format": "u8",
              "endian": "le"
            },
            "defaultValue": {
              "kind": "numberValueNode",
              "number": 12
            }
          },
          {
            "kind": "instructionArgumentNode",
            "name": "amount",
            "docs": ["The amount of tokens to transfer."],
            "type": {
              "kind": "numberTypeNode",
              "format": "u64",
              "endian": "le"
            }
          },
          {
            "kind": "instructionArgumentNode",
            "name": "decimals",
            "docs": [
              "Expected number of base 10 digits to the right of the decimal place."
            ],
            "type": {
              "kind": "numberTypeNode",
              "format": "u8",
              "endian": "le"
            }
          }
        ],
        "remainingAccounts": [
          {
            "kind": "instructionRemainingAccountsNode",
            "isOptional": true,
            "isSigner": true,
            "docs": [],
            "value": {
              "kind": "argumentValueNode",
              "name": "multiSigners"
            }
          }
        ],
        "discriminators": [
          {
            "kind": "fieldDiscriminatorNode",
            "name": "discriminator",
            "offset": 0
          }
        ]
      },
      {
        "kind": "instructionNode",
        "name": "approveChecked",
        "docs": [
          "Approves a delegate. A delegate is given the authority over tokens on",
          "behalf of the source account's owner.",
          "",
          "This instruction differs from Approve in that the token mint and",
          "decimals value is checked by the caller. This may be useful when",
          "creating transactions offline or within a hardware wallet."
        ],
        "optionalAccountStrategy": "programId",
        "accounts": [
          {
            "kind": "instructionAccountNode",
            "name": "source",
            "isWritable": true,
            "isSigner": false,
            "isOptional": false,
            "docs": ["The source account."]
          },
          {
            "kind": "instructionAccountNode",
            "name": "mint",
            "isWritable": false,
            "isSigner": false,
            "isOptional": false,
            "docs": ["The token mint."]
          },
          {
            "kind": "instructionAccountNode",
            "name": "delegate",
            "isWritable": false,
            "isSigner": false,
            "isOptional": false,
            "docs": ["The delegate."]
          },
          {
            "kind": "instructionAccountNode",
            "name": "owner",
            "isWritable": false,
            "isSigner": "either",
            "isOptional": false,
            "docs": ["The source account owner or its multisignature account."]
          }
        ],
        "arguments": [
          {
            "kind": "instructionArgumentNode",
            "name": "discriminator",
            "defaultValueStrategy": "omitted",
            "docs": [],
            "type": {
              "kind": "numberTypeNode",
              "format": "u8",
              "endian": "le"
            },
            "defaultValue": {
              "kind": "numberValueNode",
              "number": 13
            }
          },
          {
            "kind": "instructionArgumentNode",
            "name": "amount",
            "docs": ["The amount of tokens the delegate is approved for."],
            "type": {
              "kind": "numberTypeNode",
              "format": "u64",
              "endian": "le"
            }
          },
          {
            "kind": "instructionArgumentNode",
            "name": "decimals",
            "docs": [
              "Expected number of base 10 digits to the right of the decimal place."
            ],
            "type": {
              "kind": "numberTypeNode",
              "format": "u8",
              "endian": "le"
            }
          }
        ],
        "remainingAccounts": [
          {
            "kind": "instructionRemainingAccountsNode",
            "isOptional": true,
            "isSigner": true,
            "docs": [],
            "value": {
              "kind": "argumentValueNode",
              "name": "multiSigners"
            }
          }
        ],
        "discriminators": [
          {
            "kind": "fieldDiscriminatorNode",
            "name": "discriminator",
            "offset": 0
          }
        ]
      },
      {
        "kind": "instructionNode",
        "name": "mintToChecked",
        "docs": [
          "Mints new tokens to an account. The native mint does not support minting.",
          "",
          "This instruction differs from MintTo in that the decimals value is",
          "checked by the caller. This may be useful when creating transactions",
          "offline or within a hardware wallet."
        ],
        "optionalAccountStrategy": "programId",
        "accounts": [
          {
            "kind": "instructionAccountNode",
            "name": "mint",
            "isWritable": true,
            "isSigner": false,
            "isOptional": false,
            "docs": ["The mint."]
          },
          {
            "kind": "instructionAccountNode",
            "name": "token",
            "isWritable": true,
            "isSigner": false,
            "isOptional": false,
            "docs": ["The account to mint tokens to."]
          },
          {
            "kind": "instructionAccountNode",
            "name": "mintAuthority",
            "isWritable": false,
            "isSigner": "either",
            "isOptional": false,
            "docs": [
              "The mint's minting authority or its multisignature account."
            ]
          }
        ],
        "arguments": [
          {
            "kind": "instructionArgumentNode",
            "name": "discriminator",
            "defaultValueStrategy": "omitted",
            "docs": [],
            "type": {
              "kind": "numberTypeNode",
              "format": "u8",
              "endian": "le"
            },
            "defaultValue": {
              "kind": "numberValueNode",
              "number": 14
            }
          },
          {
            "kind": "instructionArgumentNode",
            "name": "amount",
            "docs": ["The amount of new tokens to mint."],
            "type": {
              "kind": "numberTypeNode",
              "format": "u64",
              "endian": "le"
            }
          },
          {
            "kind": "instructionArgumentNode",
            "name": "decimals",
            "docs": [
              "Expected number of base 10 digits to the right of the decimal place."
            ],
            "type": {
              "kind": "numberTypeNode",
              "format": "u8",
              "endian": "le"
            }
          }
        ],
        "remainingAccounts": [
          {
            "kind": "instructionRemainingAccountsNode",
            "isOptional": true,
            "isSigner": true,
            "docs": [],
            "value": {
              "kind": "argumentValueNode",
              "name": "multiSigners"
            }
          }
        ],
        "discriminators": [
          {
            "kind": "fieldDiscriminatorNode",
            "name": "discriminator",
            "offset": 0
          }
        ]
      },
      {
        "kind": "instructionNode",
        "name": "burnChecked",
        "docs": [
          "Burns tokens by removing them from an account. `BurnChecked` does not",
          "support accounts associated with the native mint, use `CloseAccount` instead.",
          "",
          "This instruction differs from Burn in that the decimals value is checked",
          "by the caller. This may be useful when creating transactions offline or",
          "within a hardware wallet."
        ],
        "optionalAccountStrategy": "programId",
        "accounts": [
          {
            "kind": "instructionAccountNode",
            "name": "account",
            "isWritable": true,
            "isSigner": false,
            "isOptional": false,
            "docs": ["The account to burn from."]
          },
          {
            "kind": "instructionAccountNode",
            "name": "mint",
            "isWritable": true,
            "isSigner": false,
            "isOptional": false,
            "docs": ["The token mint."]
          },
          {
            "kind": "instructionAccountNode",
            "name": "authority",
            "isWritable": false,
            "isSigner": "either",
            "isOptional": false,
            "docs": [
              "The account's owner/delegate or its multisignature account."
            ],
            "defaultValue": {
              "kind": "identityValueNode"
            }
          }
        ],
        "arguments": [
          {
            "kind": "instructionArgumentNode",
            "name": "discriminator",
            "defaultValueStrategy": "omitted",
            "docs": [],
            "type": {
              "kind": "numberTypeNode",
              "format": "u8",
              "endian": "le"
            },
            "defaultValue": {
              "kind": "numberValueNode",
              "number": 15
            }
          },
          {
            "kind": "instructionArgumentNode",
            "name": "amount",
            "docs": ["The amount of tokens to burn."],
            "type": {
              "kind": "numberTypeNode",
              "format": "u64",
              "endian": "le"
            }
          },
          {
            "kind": "instructionArgumentNode",
            "name": "decimals",
            "docs": [
              "Expected number of base 10 digits to the right of the decimal place."
            ],
            "type": {
              "kind": "numberTypeNode",
              "format": "u8",
              "endian": "le"
            }
          }
        ],
        "remainingAccounts": [
          {
            "kind": "instructionRemainingAccountsNode",
            "isOptional": true,
            "isSigner": true,
            "docs": [],
            "value": {
              "kind": "argumentValueNode",
              "name": "multiSigners"
            }
          }
        ],
        "discriminators": [
          {
            "kind": "fieldDiscriminatorNode",
            "name": "discriminator",
            "offset": 0
          }
        ]
      },
      {
        "kind": "instructionNode",
        "name": "initializeAccount2",
        "docs": [
          "Like InitializeAccount, but the owner pubkey is passed via instruction",
          "data rather than the accounts list. This variant may be preferable",
          "when using Cross Program Invocation from an instruction that does",
          "not need the owner's `AccountInfo` otherwise."
        ],
        "optionalAccountStrategy": "programId",
        "accounts": [
          {
            "kind": "instructionAccountNode",
            "name": "account",
            "isWritable": true,
            "isSigner": false,
            "isOptional": false,
            "docs": ["The account to initialize."]
          },
          {
            "kind": "instructionAccountNode",
            "name": "mint",
            "isWritable": false,
            "isSigner": false,
            "isOptional": false,
            "docs": ["The mint this account will be associated with."]
          },
          {
            "kind": "instructionAccountNode",
            "name": "rent",
            "isWritable": false,
            "isSigner": false,
            "isOptional": false,
            "docs": ["Rent sysvar."],
            "defaultValue": {
              "kind": "publicKeyValueNode",
              "publicKey": "SysvarRent111111111111111111111111111111111"
            }
          }
        ],
        "arguments": [
          {
            "kind": "instructionArgumentNode",
            "name": "discriminator",
            "defaultValueStrategy": "omitted",
            "docs": [],
            "type": {
              "kind": "numberTypeNode",
              "format": "u8",
              "endian": "le"
            },
            "defaultValue": {
              "kind": "numberValueNode",
              "number": 16
            }
          },
          {
            "kind": "instructionArgumentNode",
            "name": "owner",
            "docs": ["The new account's owner/multisignature."],
            "type": {
              "kind": "publicKeyTypeNode"
            }
          }
        ],
        "discriminators": [
          {
            "kind": "fieldDiscriminatorNode",
            "name": "discriminator",
            "offset": 0
          }
        ]
      },
      {
        "kind": "instructionNode",
        "name": "syncNative",
        "docs": [
          "Given a wrapped / native token account (a token account containing SOL)",
          "updates its amount field based on the account's underlying `lamports`.",
          "This is useful if a non-wrapped SOL account uses",
          "`system_instruction::transfer` to move lamports to a wrapped token",
          "account, and needs to have its token `amount` field updated."
        ],
        "optionalAccountStrategy": "programId",
        "accounts": [
          {
            "kind": "instructionAccountNode",
            "name": "account",
            "isWritable": true,
            "isSigner": false,
            "isOptional": false,
            "docs": [
              "The native token account to sync with its underlying lamports."
            ]
          }
        ],
        "arguments": [
          {
            "kind": "instructionArgumentNode",
            "name": "discriminator",
            "defaultValueStrategy": "omitted",
            "docs": [],
            "type": {
              "kind": "numberTypeNode",
              "format": "u8",
              "endian": "le"
            },
            "defaultValue": {
              "kind": "numberValueNode",
              "number": 17
            }
          }
        ],
        "discriminators": [
          {
            "kind": "fieldDiscriminatorNode",
            "name": "discriminator",
            "offset": 0
          }
        ]
      },
      {
        "kind": "instructionNode",
        "name": "initializeAccount3",
        "docs": [
          "Like InitializeAccount2, but does not require the Rent sysvar to be provided."
        ],
        "optionalAccountStrategy": "programId",
        "accounts": [
          {
            "kind": "instructionAccountNode",
            "name": "account",
            "isWritable": true,
            "isSigner": false,
            "isOptional": false,
            "docs": ["The account to initialize."]
          },
          {
            "kind": "instructionAccountNode",
            "name": "mint",
            "isWritable": false,
            "isSigner": false,
            "isOptional": false,
            "docs": ["The mint this account will be associated with."]
          }
        ],
        "arguments": [
          {
            "kind": "instructionArgumentNode",
            "name": "discriminator",
            "defaultValueStrategy": "omitted",
            "docs": [],
            "type": {
              "kind": "numberTypeNode",
              "format": "u8",
              "endian": "le"
            },
            "defaultValue": {
              "kind": "numberValueNode",
              "number": 18
            }
          },
          {
            "kind": "instructionArgumentNode",
            "name": "owner",
            "docs": ["The new account's owner/multisignature."],
            "type": {
              "kind": "publicKeyTypeNode"
            }
          }
        ],
        "discriminators": [
          {
            "kind": "fieldDiscriminatorNode",
            "name": "discriminator",
            "offset": 0
          }
        ]
      },
      {
        "kind": "instructionNode",
        "name": "initializeMultisig2",
        "docs": [
          "Like InitializeMultisig, but does not require the Rent sysvar to be provided."
        ],
        "optionalAccountStrategy": "programId",
        "accounts": [
          {
            "kind": "instructionAccountNode",
            "name": "multisig",
            "isWritable": true,
            "isSigner": false,
            "isOptional": false,
            "docs": ["The multisignature account to initialize."]
          }
        ],
        "arguments": [
          {
            "kind": "instructionArgumentNode",
            "name": "discriminator",
            "defaultValueStrategy": "omitted",
            "docs": [],
            "type": {
              "kind": "numberTypeNode",
              "format": "u8",
              "endian": "le"
            },
            "defaultValue": {
              "kind": "numberValueNode",
              "number": 19
            }
          },
          {
            "kind": "instructionArgumentNode",
            "name": "m",
            "docs": [
              "The number of signers (M) required to validate this multisignature account."
            ],
            "type": {
              "kind": "numberTypeNode",
              "format": "u8",
              "endian": "le"
            }
          }
        ],
        "remainingAccounts": [
          {
            "kind": "instructionRemainingAccountsNode",
            "docs": [],
            "value": {
              "kind": "argumentValueNode",
              "name": "signers"
            }
          }
        ],
        "discriminators": [
          {
            "kind": "fieldDiscriminatorNode",
            "name": "discriminator",
            "offset": 0
          }
        ]
      },
      {
        "kind": "instructionNode",
        "name": "initializeMint2",
        "docs": [
          "Like [`InitializeMint`], but does not require the Rent sysvar to be provided."
        ],
        "optionalAccountStrategy": "programId",
        "accounts": [
          {
            "kind": "instructionAccountNode",
            "name": "mint",
            "isWritable": true,
            "isSigner": false,
            "isOptional": false,
            "docs": ["The mint to initialize."]
          }
        ],
        "arguments": [
          {
            "kind": "instructionArgumentNode",
            "name": "discriminator",
            "defaultValueStrategy": "omitted",
            "docs": [],
            "type": {
              "kind": "numberTypeNode",
              "format": "u8",
              "endian": "le"
            },
            "defaultValue": {
              "kind": "numberValueNode",
              "number": 20
            }
          },
          {
            "kind": "instructionArgumentNode",
            "name": "decimals",
            "docs": [
              "Number of base 10 digits to the right of the decimal place."
            ],
            "type": {
              "kind": "numberTypeNode",
              "format": "u8",
              "endian": "le"
            }
          },
          {
            "kind": "instructionArgumentNode",
            "name": "mintAuthority",
            "docs": ["The authority/multisignature to mint tokens."],
            "type": {
              "kind": "publicKeyTypeNode"
            }
          },
          {
            "kind": "instructionArgumentNode",
            "name": "freezeAuthority",
            "docs": [
              "The optional freeze authority/multisignature of the mint."
            ],
            "type": {
              "kind": "optionTypeNode",
              "fixed": false,
              "item": {
                "kind": "publicKeyTypeNode"
              },
              "prefix": {
                "kind": "numberTypeNode",
                "format": "u8",
                "endian": "le"
              }
            },
            "defaultValue": {
              "kind": "noneValueNode"
            }
          }
        ],
        "discriminators": [
          {
            "kind": "fieldDiscriminatorNode",
            "name": "discriminator",
            "offset": 0
          }
        ]
      },
      {
        "kind": "instructionNode",
        "name": "getAccountDataSize",
        "docs": [
          "Gets the required size of an account for the given mint as a",
          "little-endian `u64`.",
          "",
          "Return data can be fetched using `sol_get_return_data` and deserializing",
          "the return data as a little-endian `u64`."
        ],
        "optionalAccountStrategy": "programId",
        "accounts": [
          {
            "kind": "instructionAccountNode",
            "name": "mint",
            "isWritable": false,
            "isSigner": false,
            "isOptional": false,
            "docs": ["The mint to calculate for."]
          }
        ],
        "arguments": [
          {
            "kind": "instructionArgumentNode",
            "name": "discriminator",
            "defaultValueStrategy": "omitted",
            "docs": [],
            "type": {
              "kind": "numberTypeNode",
              "format": "u8",
              "endian": "le"
            },
            "defaultValue": {
              "kind": "numberValueNode",
              "number": 21
            }
          }
        ],
        "discriminators": [
          {
            "kind": "fieldDiscriminatorNode",
            "name": "discriminator",
            "offset": 0
          }
        ]
      },
      {
        "kind": "instructionNode",
        "name": "initializeImmutableOwner",
        "docs": [
          "Initialize the Immutable Owner extension for the given token account",
          "",
          "Fails if the account has already been initialized, so must be called",
          "before `InitializeAccount`.",
          "",
          "No-ops in this version of the program, but is included for compatibility",
          "with the Associated Token Account program."
        ],
        "optionalAccountStrategy": "programId",
        "accounts": [
          {
            "kind": "instructionAccountNode",
            "name": "account",
            "isWritable": true,
            "isSigner": false,
            "isOptional": false,
            "docs": ["The account to initialize."]
          }
        ],
        "arguments": [
          {
            "kind": "instructionArgumentNode",
            "name": "discriminator",
            "defaultValueStrategy": "omitted",
            "docs": [],
            "type": {
              "kind": "numberTypeNode",
              "format": "u8",
              "endian": "le"
            },
            "defaultValue": {
              "kind": "numberValueNode",
              "number": 22
            }
          }
        ],
        "discriminators": [
          {
            "kind": "fieldDiscriminatorNode",
            "name": "discriminator",
            "offset": 0
          }
        ]
      },
      {
        "kind": "instructionNode",
        "name": "amountToUiAmount",
        "docs": [
          "Convert an Amount of tokens to a UiAmount `string`, using the given",
          "mint. In this version of the program, the mint can only specify the",
          "number of decimals.",
          "",
          "Fails on an invalid mint.",
          "",
          "Return data can be fetched using `sol_get_return_data` and deserialized",
          "with `String::from_utf8`."
        ],
        "optionalAccountStrategy": "programId",
        "accounts": [
          {
            "kind": "instructionAccountNode",
            "name": "mint",
            "isWritable": false,
            "isSigner": false,
            "isOptional": false,
            "docs": ["The mint to calculate for."]
          }
        ],
        "arguments": [
          {
            "kind": "instructionArgumentNode",
            "name": "discriminator",
            "defaultValueStrategy": "omitted",
            "docs": [],
            "type": {
              "kind": "numberTypeNode",
              "format": "u8",
              "endian": "le"
            },
            "defaultValue": {
              "kind": "numberValueNode",
              "number": 23
            }
          },
          {
            "kind": "instructionArgumentNode",
            "name": "amount",
            "docs": ["The amount of tokens to reformat."],
            "type": {
              "kind": "numberTypeNode",
              "format": "u64",
              "endian": "le"
            }
          }
        ],
        "discriminators": [
          {
            "kind": "fieldDiscriminatorNode",
            "name": "discriminator",
            "offset": 0
          }
        ]
      },
      {
        "kind": "instructionNode",
        "name": "uiAmountToAmount",
        "docs": [
          "Convert a UiAmount of tokens to a little-endian `u64` raw Amount, using",
          "the given mint. In this version of the program, the mint can only",
          "specify the number of decimals.",
          "",
          "Return data can be fetched using `sol_get_return_data` and deserializing",
          "the return data as a little-endian `u64`."
        ],
        "optionalAccountStrategy": "programId",
        "accounts": [
          {
            "kind": "instructionAccountNode",
            "name": "mint",
            "isWritable": false,
            "isSigner": false,
            "isOptional": false,
            "docs": ["The mint to calculate for."]
          }
        ],
        "arguments": [
          {
            "kind": "instructionArgumentNode",
            "name": "discriminator",
            "defaultValueStrategy": "omitted",
            "docs": [],
            "type": {
              "kind": "numberTypeNode",
              "format": "u8",
              "endian": "le"
            },
            "defaultValue": {
              "kind": "numberValueNode",
              "number": 24
            }
          },
          {
            "kind": "instructionArgumentNode",
            "name": "uiAmount",
            "docs": ["The ui_amount of tokens to reformat."],
            "type": {
              "kind": "stringTypeNode",
              "encoding": "utf8"
            }
          }
        ],
        "discriminators": [
          {
            "kind": "fieldDiscriminatorNode",
            "name": "discriminator",
            "offset": 0
          }
        ]
      },
      {
        "kind": "instructionNode",
        "name": "initializeMintCloseAuthority",
        "docs": [
          "Initialize the close account authority on a new mint.",
          "",
          "Fails if the mint has already been initialized, so must be called before `InitializeMint`.",
          "",
          "The mint must have exactly enough space allocated for the base mint (82",
          "bytes), plus 83 bytes of padding, 1 byte reserved for the account type,",
          "then space required for this extension, plus any others."
        ],
        "optionalAccountStrategy": "programId",
        "accounts": [
          {
            "kind": "instructionAccountNode",
            "name": "mint",
            "isWritable": true,
            "isSigner": false,
            "isOptional": false,
            "docs": ["The mint to initialize."]
          }
        ],
        "arguments": [
          {
            "kind": "instructionArgumentNode",
            "name": "discriminator",
            "defaultValueStrategy": "omitted",
            "docs": [],
            "type": {
              "kind": "numberTypeNode",
              "format": "u8",
              "endian": "le"
            },
            "defaultValue": {
              "kind": "numberValueNode",
              "number": 25
            }
          },
          {
            "kind": "instructionArgumentNode",
            "name": "closeAuthority",
            "docs": [
              "Authority that must sign the `CloseAccount` instruction on a mint."
            ],
            "type": {
              "kind": "optionTypeNode",
              "fixed": false,
              "item": {
                "kind": "publicKeyTypeNode"
              },
              "prefix": {
                "kind": "numberTypeNode",
                "format": "u8",
                "endian": "le"
              }
            }
          }
        ],
        "discriminators": [
          {
            "kind": "fieldDiscriminatorNode",
            "name": "discriminator",
            "offset": 0
          }
        ]
      },
      {
        "kind": "instructionNode",
        "name": "initializeTransferFeeConfig",
        "docs": [
          "Initialize the transfer fee on a new mint.",
          "",
          "Fails if the mint has already been initialized, so must be called before `InitializeMint`.",
          "",
          "The mint must have exactly enough space allocated for the base mint (82",
          "bytes), plus 83 bytes of padding, 1 byte reserved for the account type,",
          "then space required for this extension, plus any others."
        ],
        "optionalAccountStrategy": "programId",
        "accounts": [
          {
            "kind": "instructionAccountNode",
            "name": "mint",
            "isWritable": true,
            "isSigner": false,
            "isOptional": false,
            "docs": ["The mint to initialize."]
          }
        ],
        "arguments": [
          {
            "kind": "instructionArgumentNode",
            "name": "discriminator",
            "defaultValueStrategy": "omitted",
            "docs": [],
            "type": {
              "kind": "numberTypeNode",
              "format": "u8",
              "endian": "le"
            },
            "defaultValue": {
              "kind": "numberValueNode",
              "number": 26
            }
          },
          {
            "kind": "instructionArgumentNode",
            "name": "transferFeeDiscriminator",
            "defaultValueStrategy": "omitted",
            "docs": [],
            "type": {
              "kind": "numberTypeNode",
              "format": "u8",
              "endian": "le"
            },
            "defaultValue": {
              "kind": "numberValueNode",
              "number": 0
            }
          },
          {
            "kind": "instructionArgumentNode",
            "name": "transferFeeConfigAuthority",
            "docs": ["Pubkey that may update the fees."],
            "type": {
              "kind": "optionTypeNode",
              "fixed": false,
              "item": {
                "kind": "publicKeyTypeNode"
              },
              "prefix": {
                "kind": "numberTypeNode",
                "format": "u8",
                "endian": "le"
              }
            }
          },
          {
            "kind": "instructionArgumentNode",
            "name": "withdrawWithheldAuthority",
            "docs": ["Withdraw instructions must be signed by this key."],
            "type": {
              "kind": "optionTypeNode",
              "fixed": false,
              "item": {
                "kind": "publicKeyTypeNode"
              },
              "prefix": {
                "kind": "numberTypeNode",
                "format": "u8",
                "endian": "le"
              }
            }
          },
          {
            "kind": "instructionArgumentNode",
            "name": "transferFeeBasisPoints",
            "docs": [
              "Amount of transfer collected as fees, expressed as basis points of the transfer amount."
            ],
            "type": {
              "kind": "numberTypeNode",
              "format": "u16",
              "endian": "le"
            }
          },
          {
            "kind": "instructionArgumentNode",
            "name": "maximumFee",
            "docs": ["Maximum fee assessed on transfers."],
            "type": {
              "kind": "numberTypeNode",
              "format": "u64",
              "endian": "le"
            }
          }
        ],
        "discriminators": [
          {
            "kind": "fieldDiscriminatorNode",
            "name": "discriminator",
            "offset": 0
          },
          {
            "kind": "fieldDiscriminatorNode",
            "name": "transferFeeDiscriminator",
            "offset": 1
          }
        ]
      },
      {
        "kind": "instructionNode",
        "name": "transferCheckedWithFee",
        "docs": [
          "Transfer, providing expected mint information and fees.",
          "",
          "This instruction succeeds if the mint has no configured transfer fee",
          "and the provided fee is 0. This allows applications to use",
          "`TransferCheckedWithFee` with any mint."
        ],
        "optionalAccountStrategy": "programId",
        "accounts": [
          {
            "kind": "instructionAccountNode",
            "name": "source",
            "isWritable": true,
            "isSigner": false,
            "isOptional": false,
            "docs": [
              "The source account. May include the `TransferFeeAmount` extension."
            ]
          },
          {
            "kind": "instructionAccountNode",
            "name": "mint",
            "isWritable": false,
            "isSigner": false,
            "isOptional": false,
            "docs": [
              "The token mint. May include the `TransferFeeConfig` extension."
            ]
          },
          {
            "kind": "instructionAccountNode",
            "name": "destination",
            "isWritable": true,
            "isSigner": false,
            "isOptional": false,
            "docs": [
              "The destination account. May include the `TransferFeeAmount` extension."
            ]
          },
          {
            "kind": "instructionAccountNode",
            "name": "authority",
            "isWritable": false,
            "isSigner": "either",
            "isOptional": false,
            "docs": [
              "The source account's owner/delegate or its multisignature account."
            ],
            "defaultValue": {
              "kind": "identityValueNode"
            }
          }
        ],
        "arguments": [
          {
            "kind": "instructionArgumentNode",
            "name": "discriminator",
            "defaultValueStrategy": "omitted",
            "docs": [],
            "type": {
              "kind": "numberTypeNode",
              "format": "u8",
              "endian": "le"
            },
            "defaultValue": {
              "kind": "numberValueNode",
              "number": 26
            }
          },
          {
            "kind": "instructionArgumentNode",
            "name": "transferFeeDiscriminator",
            "defaultValueStrategy": "omitted",
            "docs": [],
            "type": {
              "kind": "numberTypeNode",
              "format": "u8",
              "endian": "le"
            },
            "defaultValue": {
              "kind": "numberValueNode",
              "number": 1
            }
          },
          {
            "kind": "instructionArgumentNode",
            "name": "amount",
            "docs": ["The amount of tokens to transfer."],
            "type": {
              "kind": "numberTypeNode",
              "format": "u64",
              "endian": "le"
            }
          },
          {
            "kind": "instructionArgumentNode",
            "name": "decimals",
            "docs": [
              "Expected number of base 10 digits to the right of the decimal place."
            ],
            "type": {
              "kind": "numberTypeNode",
              "format": "u8",
              "endian": "le"
            }
          },
          {
            "kind": "instructionArgumentNode",
            "name": "fee",
            "docs": [
              "Expected fee assessed on this transfer, calculated off-chain based",
              "on the transfer_fee_basis_points and maximum_fee of the mint. May",
              "be 0 for a mint without a configured transfer fee."
            ],
            "type": {
              "kind": "numberTypeNode",
              "format": "u64",
              "endian": "le"
            }
          }
        ],
        "remainingAccounts": [
          {
            "kind": "instructionRemainingAccountsNode",
            "isOptional": true,
            "isSigner": true,
            "docs": [],
            "value": {
              "kind": "argumentValueNode",
              "name": "multiSigners"
            }
          }
        ],
        "discriminators": [
          {
            "kind": "fieldDiscriminatorNode",
            "name": "discriminator",
            "offset": 0
          },
          {
            "kind": "fieldDiscriminatorNode",
            "name": "transferFeeDiscriminator",
            "offset": 1
          }
        ]
      },
      {
        "kind": "instructionNode",
        "name": "withdrawWithheldTokensFromMint",
        "docs": [
          "Transfer all withheld tokens in the mint to an account. Signed by the",
          "mint's withdraw withheld tokens authority."
        ],
        "optionalAccountStrategy": "programId",
        "accounts": [
          {
            "kind": "instructionAccountNode",
            "name": "mint",
            "isWritable": true,
            "isSigner": false,
            "isOptional": false,
            "docs": [
              "The token mint. Must include the `TransferFeeConfig` extension."
            ]
          },
          {
            "kind": "instructionAccountNode",
            "name": "feeReceiver",
            "isWritable": true,
            "isSigner": false,
            "isOptional": false,
            "docs": [
              "The fee receiver account. Must include the `TransferFeeAmount`",
              "extension associated with the provided mint."
            ]
          },
          {
            "kind": "instructionAccountNode",
            "name": "withdrawWithheldAuthority",
            "isWritable": false,
            "isSigner": "either",
            "isOptional": false,
            "docs": [
              "The mint's `withdraw_withheld_authority` or its multisignature account."
            ],
            "defaultValue": {
              "kind": "identityValueNode"
            }
          }
        ],
        "arguments": [
          {
            "kind": "instructionArgumentNode",
            "name": "discriminator",
            "defaultValueStrategy": "omitted",
            "docs": [],
            "type": {
              "kind": "numberTypeNode",
              "format": "u8",
              "endian": "le"
            },
            "defaultValue": {
              "kind": "numberValueNode",
              "number": 26
            }
          },
          {
            "kind": "instructionArgumentNode",
            "name": "transferFeeDiscriminator",
            "defaultValueStrategy": "omitted",
            "docs": [],
            "type": {
              "kind": "numberTypeNode",
              "format": "u8",
              "endian": "le"
            },
            "defaultValue": {
              "kind": "numberValueNode",
              "number": 2
            }
          }
        ],
        "remainingAccounts": [
          {
            "kind": "instructionRemainingAccountsNode",
            "isOptional": true,
            "isSigner": true,
            "docs": [],
            "value": {
              "kind": "argumentValueNode",
              "name": "multiSigners"
            }
          }
        ],
        "discriminators": [
          {
            "kind": "fieldDiscriminatorNode",
            "name": "discriminator",
            "offset": 0
          },
          {
            "kind": "fieldDiscriminatorNode",
            "name": "transferFeeDiscriminator",
            "offset": 1
          }
        ]
      },
      {
        "kind": "instructionNode",
        "name": "withdrawWithheldTokensFromAccounts",
        "docs": [
          "Transfer all withheld tokens to an account. Signed by the mint's",
          "withdraw withheld tokens authority."
        ],
        "optionalAccountStrategy": "programId",
        "accounts": [
          {
            "kind": "instructionAccountNode",
            "name": "mint",
            "isWritable": false,
            "isSigner": false,
            "isOptional": false,
            "docs": [
              "The token mint. Must include the `TransferFeeConfig` extension."
            ]
          },
          {
            "kind": "instructionAccountNode",
            "name": "feeReceiver",
            "isWritable": true,
            "isSigner": false,
            "isOptional": false,
            "docs": [
              "The fee receiver account. Must include the `TransferFeeAmount`",
              "extension associated with the provided mint."
            ]
          },
          {
            "kind": "instructionAccountNode",
            "name": "withdrawWithheldAuthority",
            "isWritable": false,
            "isSigner": "either",
            "isOptional": false,
            "docs": [
              "The mint's `withdraw_withheld_authority` or its multisignature account."
            ],
            "defaultValue": {
              "kind": "identityValueNode"
            }
          }
        ],
        "arguments": [
          {
            "kind": "instructionArgumentNode",
            "name": "discriminator",
            "defaultValueStrategy": "omitted",
            "docs": [],
            "type": {
              "kind": "numberTypeNode",
              "format": "u8",
              "endian": "le"
            },
            "defaultValue": {
              "kind": "numberValueNode",
              "number": 26
            }
          },
          {
            "kind": "instructionArgumentNode",
            "name": "transferFeeDiscriminator",
            "defaultValueStrategy": "omitted",
            "docs": [],
            "type": {
              "kind": "numberTypeNode",
              "format": "u8",
              "endian": "le"
            },
            "defaultValue": {
              "kind": "numberValueNode",
              "number": 3
            }
          },
          {
            "kind": "instructionArgumentNode",
            "name": "numTokenAccounts",
            "docs": ["Number of token accounts harvested."],
            "type": {
              "kind": "numberTypeNode",
              "format": "u8",
              "endian": "le"
            }
          }
        ],
        "remainingAccounts": [
          {
            "kind": "instructionRemainingAccountsNode",
            "isOptional": true,
            "isSigner": true,
            "docs": [],
            "value": {
              "kind": "argumentValueNode",
              "name": "multiSigners"
            }
          },
          {
            "kind": "instructionRemainingAccountsNode",
            "isOptional": false,
            "isWritable": true,
            "isSigner": false,
            "docs": ["The source accounts to withdraw from."],
            "value": {
              "kind": "argumentValueNode",
              "name": "sources"
            }
          }
        ],
        "discriminators": [
          {
            "kind": "fieldDiscriminatorNode",
            "name": "discriminator",
            "offset": 0
          },
          {
            "kind": "fieldDiscriminatorNode",
            "name": "transferFeeDiscriminator",
            "offset": 1
          }
        ]
      },
      {
        "kind": "instructionNode",
        "name": "harvestWithheldTokensToMint",
        "docs": [
          "Permissionless instruction to transfer all withheld tokens to the mint.",
          "",
          "Succeeds for frozen accounts.",
          "",
          "Accounts provided should include the `TransferFeeAmount` extension.",
          "If not, the account is skipped."
        ],
        "optionalAccountStrategy": "programId",
        "accounts": [
          {
            "kind": "instructionAccountNode",
            "name": "mint",
            "isWritable": true,
            "isSigner": false,
            "isOptional": false,
            "docs": ["The token mint."]
          }
        ],
        "arguments": [
          {
            "kind": "instructionArgumentNode",
            "name": "discriminator",
            "defaultValueStrategy": "omitted",
            "docs": [],
            "type": {
              "kind": "numberTypeNode",
              "format": "u8",
              "endian": "le"
            },
            "defaultValue": {
              "kind": "numberValueNode",
              "number": 26
            }
          },
          {
            "kind": "instructionArgumentNode",
            "name": "transferFeeDiscriminator",
            "defaultValueStrategy": "omitted",
            "docs": [],
            "type": {
              "kind": "numberTypeNode",
              "format": "u8",
              "endian": "le"
            },
            "defaultValue": {
              "kind": "numberValueNode",
              "number": 4
            }
          }
        ],
        "remainingAccounts": [
          {
            "kind": "instructionRemainingAccountsNode",
            "isOptional": false,
            "isWritable": true,
            "isSigner": false,
            "docs": ["The source accounts to harvest from."],
            "value": {
              "kind": "argumentValueNode",
              "name": "sources"
            }
          }
        ],
        "discriminators": [
          {
            "kind": "fieldDiscriminatorNode",
            "name": "discriminator",
            "offset": 0
          },
          {
            "kind": "fieldDiscriminatorNode",
            "name": "transferFeeDiscriminator",
            "offset": 1
          }
        ]
      },
      {
        "kind": "instructionNode",
        "name": "setTransferFee",
        "docs": [
          "Set transfer fee. Only supported for mints that include the",
          "`TransferFeeConfig` extension."
        ],
        "optionalAccountStrategy": "programId",
        "accounts": [
          {
            "kind": "instructionAccountNode",
            "name": "mint",
            "isWritable": true,
            "isSigner": false,
            "isOptional": false,
            "docs": ["The mint."]
          },
          {
            "kind": "instructionAccountNode",
            "name": "transferFeeConfigAuthority",
            "isWritable": false,
            "isSigner": "either",
            "isOptional": false,
            "docs": [
              "The mint's fee account owner or its multisignature account."
            ],
            "defaultValue": {
              "kind": "identityValueNode"
            }
          }
        ],
        "arguments": [
          {
            "kind": "instructionArgumentNode",
            "name": "discriminator",
            "defaultValueStrategy": "omitted",
            "docs": [],
            "type": {
              "kind": "numberTypeNode",
              "format": "u8",
              "endian": "le"
            },
            "defaultValue": {
              "kind": "numberValueNode",
              "number": 26
            }
          },
          {
            "kind": "instructionArgumentNode",
            "name": "transferFeeDiscriminator",
            "defaultValueStrategy": "omitted",
            "docs": [],
            "type": {
              "kind": "numberTypeNode",
              "format": "u8",
              "endian": "le"
            },
            "defaultValue": {
              "kind": "numberValueNode",
              "number": 5
            }
          },
          {
            "kind": "instructionArgumentNode",
            "name": "transferFeeBasisPoints",
            "docs": [
              "Amount of transfer collected as fees, expressed as basis points of the transfer amount."
            ],
            "type": {
              "kind": "numberTypeNode",
              "format": "u16",
              "endian": "le"
            }
          },
          {
            "kind": "instructionArgumentNode",
            "name": "maximumFee",
            "docs": ["Maximum fee assessed on transfers."],
            "type": {
              "kind": "numberTypeNode",
              "format": "u64",
              "endian": "le"
            }
          }
        ],
        "remainingAccounts": [
          {
            "kind": "instructionRemainingAccountsNode",
            "isOptional": true,
            "isSigner": true,
            "docs": [],
            "value": {
              "kind": "argumentValueNode",
              "name": "multiSigners"
            }
          }
        ],
        "discriminators": [
          {
            "kind": "fieldDiscriminatorNode",
            "name": "discriminator",
            "offset": 0
          },
          {
            "kind": "fieldDiscriminatorNode",
            "name": "transferFeeDiscriminator",
            "offset": 1
          }
        ]
      },
      {
        "kind": "instructionNode",
        "name": "initializeConfidentialTransferMint",
        "docs": [
          "Initializes confidential transfers for a mint.",
          "",
          "The `ConfidentialTransferInstruction::InitializeMint` instruction",
          "requires no signers and MUST be included within the same Transaction",
          "as `TokenInstruction::InitializeMint`. Otherwise another party can",
          "initialize the configuration.",
          "",
          "The instruction fails if the `TokenInstruction::InitializeMint`",
          "instruction has already executed for the mint."
        ],
        "optionalAccountStrategy": "programId",
        "accounts": [
          {
            "kind": "instructionAccountNode",
            "name": "mint",
            "isWritable": true,
            "isSigner": false,
            "isOptional": false,
            "docs": ["The SPL Token mint."]
          }
        ],
        "arguments": [
          {
            "kind": "instructionArgumentNode",
            "name": "discriminator",
            "defaultValueStrategy": "omitted",
            "docs": [],
            "type": {
              "kind": "numberTypeNode",
              "format": "u8",
              "endian": "le"
            },
            "defaultValue": {
              "kind": "numberValueNode",
              "number": 27
            }
          },
          {
            "kind": "instructionArgumentNode",
            "name": "confidentialTransferDiscriminator",
            "defaultValueStrategy": "omitted",
            "docs": [],
            "type": {
              "kind": "numberTypeNode",
              "format": "u8",
              "endian": "le"
            },
            "defaultValue": {
              "kind": "numberValueNode",
              "number": 0
            }
          },
          {
            "kind": "instructionArgumentNode",
            "name": "authority",
            "docs": [
              "Authority to modify the `ConfidentialTransferMint` configuration and to",
              "approve new accounts."
            ],
            "type": {
              "kind": "zeroableOptionTypeNode",
              "item": {
                "kind": "publicKeyTypeNode"
              }
            }
          },
          {
            "kind": "instructionArgumentNode",
            "name": "autoApproveNewAccounts",
            "docs": [
              "Determines if newly configured accounts must be approved by the",
              "`authority` before they may be used by the user."
            ],
            "type": {
              "kind": "booleanTypeNode",
              "size": {
                "kind": "numberTypeNode",
                "format": "u8",
                "endian": "le"
              }
            }
          },
          {
            "kind": "instructionArgumentNode",
            "name": "auditorElgamalPubkey",
            "docs": [
              "New authority to decode any transfer amount in a confidential transfer."
            ],
            "type": {
              "kind": "zeroableOptionTypeNode",
              "item": {
                "kind": "publicKeyTypeNode"
              }
            }
          }
        ],
        "discriminators": [
          {
            "kind": "fieldDiscriminatorNode",
            "name": "discriminator",
            "offset": 0
          },
          {
            "kind": "fieldDiscriminatorNode",
            "name": "confidentialTransferDiscriminator",
            "offset": 1
          }
        ]
      },
      {
        "kind": "instructionNode",
        "name": "updateConfidentialTransferMint",
        "docs": [
          "Updates the confidential transfer mint configuration for a mint.",
          "",
          "Use `TokenInstruction::SetAuthority` to update the confidential transfer",
          "mint authority."
        ],
        "optionalAccountStrategy": "programId",
        "accounts": [
          {
            "kind": "instructionAccountNode",
            "name": "mint",
            "isWritable": true,
            "isSigner": false,
            "isOptional": false,
            "docs": ["The SPL Token mint."]
          },
          {
            "kind": "instructionAccountNode",
            "name": "authority",
            "isWritable": false,
            "isSigner": true,
            "isOptional": false,
            "docs": ["Confidential transfer mint authority."]
          }
        ],
        "arguments": [
          {
            "kind": "instructionArgumentNode",
            "name": "discriminator",
            "defaultValueStrategy": "omitted",
            "docs": [],
            "type": {
              "kind": "numberTypeNode",
              "format": "u8",
              "endian": "le"
            },
            "defaultValue": {
              "kind": "numberValueNode",
              "number": 27
            }
          },
          {
            "kind": "instructionArgumentNode",
            "name": "confidentialTransferDiscriminator",
            "defaultValueStrategy": "omitted",
            "docs": [],
            "type": {
              "kind": "numberTypeNode",
              "format": "u8",
              "endian": "le"
            },
            "defaultValue": {
              "kind": "numberValueNode",
              "number": 1
            }
          },
          {
            "kind": "instructionArgumentNode",
            "name": "autoApproveNewAccounts",
            "docs": [
              "Determines if newly configured accounts must be approved by the",
              "`authority` before they may be used by the user."
            ],
            "type": {
              "kind": "booleanTypeNode",
              "size": {
                "kind": "numberTypeNode",
                "format": "u8",
                "endian": "le"
              }
            }
          },
          {
            "kind": "instructionArgumentNode",
            "name": "auditorElgamalPubkey",
            "docs": [
              "New authority to decode any transfer amount in a confidential transfer."
            ],
            "type": {
              "kind": "zeroableOptionTypeNode",
              "item": {
                "kind": "publicKeyTypeNode"
              }
            }
          }
        ],
        "discriminators": [
          {
            "kind": "fieldDiscriminatorNode",
            "name": "discriminator",
            "offset": 0
          },
          {
            "kind": "fieldDiscriminatorNode",
            "name": "confidentialTransferDiscriminator",
            "offset": 1
          }
        ]
      },
      {
        "kind": "instructionNode",
        "name": "configureConfidentialTransferAccount",
        "docs": [
          "Configures confidential transfers for a token account.",
          "",
          "The instruction fails if the confidential transfers are already",
          "configured, or if the mint was not initialized with confidential",
          "transfer support.",
          "",
          "The instruction fails if the `TokenInstruction::InitializeAccount`",
          "instruction has not yet successfully executed for the token account.",
          "",
          "Upon success, confidential and non-confidential deposits and transfers",
          "are enabled. Use the `DisableConfidentialCredits` and",
          "`DisableNonConfidentialCredits` instructions to disable.",
          "",
          "In order for this instruction to be successfully processed, it must be",
          "accompanied by the `VerifyPubkeyValidity` instruction of the",
          "`zk_elgamal_proof` program in the same transaction or the address of a",
          "context state account for the proof must be provided."
        ],
        "optionalAccountStrategy": "programId",
        "accounts": [
          {
            "kind": "instructionAccountNode",
            "name": "token",
            "isWritable": true,
            "isSigner": false,
            "isOptional": false,
            "docs": ["The SPL Token account."]
          },
          {
            "kind": "instructionAccountNode",
            "name": "mint",
            "isWritable": false,
            "isSigner": false,
            "isOptional": false,
            "docs": ["The corresponding SPL Token mint."]
          },
          {
            "kind": "instructionAccountNode",
            "name": "instructionsSysvarOrContextState",
            "isWritable": false,
            "isSigner": false,
            "isOptional": false,
            "docs": [
              "Instructions sysvar if `VerifyPubkeyValidity` is included in",
              "the same transaction or context state account if",
              "`VerifyPubkeyValidity` is pre-verified into a context state",
              "account."
            ],
            "defaultValue": {
              "kind": "publicKeyValueNode",
              "publicKey": "Sysvar1nstructions1111111111111111111111111"
            }
          },
          {
            "kind": "instructionAccountNode",
            "name": "record",
            "isWritable": false,
            "isSigner": false,
            "isOptional": true,
            "docs": [
              "(Optional) Record account if the accompanying proof is to be read from a record account."
            ]
          },
          {
            "kind": "instructionAccountNode",
            "name": "authority",
            "isWritable": false,
            "isSigner": "either",
            "isOptional": false,
            "docs": [
              "The source account's owner/delegate or its multisignature account."
            ]
          }
        ],
        "arguments": [
          {
            "kind": "instructionArgumentNode",
            "name": "discriminator",
            "defaultValueStrategy": "omitted",
            "docs": [],
            "type": {
              "kind": "numberTypeNode",
              "format": "u8",
              "endian": "le"
            },
            "defaultValue": {
              "kind": "numberValueNode",
              "number": 27
            }
          },
          {
            "kind": "instructionArgumentNode",
            "name": "confidentialTransferDiscriminator",
            "defaultValueStrategy": "omitted",
            "docs": [],
            "type": {
              "kind": "numberTypeNode",
              "format": "u8",
              "endian": "le"
            },
            "defaultValue": {
              "kind": "numberValueNode",
              "number": 2
            }
          },
          {
            "kind": "instructionArgumentNode",
            "name": "decryptableZeroBalance",
            "docs": [
              "The decryptable balance (always 0) once the configure account succeeds."
            ],
            "type": {
              "kind": "definedTypeLinkNode",
              "name": "decryptableBalance"
            }
          },
          {
            "kind": "instructionArgumentNode",
            "name": "maximumPendingBalanceCreditCounter",
            "docs": [
              "The maximum number of despots and transfers that an account can receiver",
              "before the `ApplyPendingBalance` is executed"
            ],
            "type": {
              "kind": "numberTypeNode",
              "format": "u64",
              "endian": "le"
            }
          },
          {
            "kind": "instructionArgumentNode",
            "name": "proofInstructionOffset",
            "docs": [
              "Relative location of the `ProofInstruction::ZeroCiphertextProof`",
              "instruction to the `ConfigureAccount` instruction in the",
              "transaction. If the offset is `0`, then use a context state account",
              "for the proof."
            ],
            "type": {
              "kind": "numberTypeNode",
              "format": "i8",
              "endian": "le"
            }
          }
        ],
        "remainingAccounts": [
          {
            "kind": "instructionRemainingAccountsNode",
            "isOptional": true,
            "isSigner": true,
            "docs": [],
            "value": {
              "kind": "argumentValueNode",
              "name": "multiSigners"
            }
          }
        ],
        "discriminators": [
          {
            "kind": "fieldDiscriminatorNode",
            "name": "discriminator",
            "offset": 0
          },
          {
            "kind": "fieldDiscriminatorNode",
            "name": "confidentialTransferDiscriminator",
            "offset": 1
          }
        ]
      },
      {
        "kind": "instructionNode",
        "name": "approveConfidentialTransferAccount",
        "docs": [
          "Approves a token account for confidential transfers.",
          "",
          "Approval is only required when the",
          "`ConfidentialTransferMint::approve_new_accounts` field is set in the",
          "SPL Token mint.  This instruction must be executed after the account",
          "owner configures their account for confidential transfers with",
          "`ConfidentialTransferInstruction::ConfigureAccount`."
        ],
        "optionalAccountStrategy": "programId",
        "accounts": [
          {
            "kind": "instructionAccountNode",
            "name": "token",
            "isWritable": true,
            "isSigner": false,
            "isOptional": false,
            "docs": ["The SPL Token account to approve."]
          },
          {
            "kind": "instructionAccountNode",
            "name": "mint",
            "isWritable": false,
            "isSigner": false,
            "isOptional": false,
            "docs": ["The corresponding SPL Token mint."]
          },
          {
            "kind": "instructionAccountNode",
            "name": "authority",
            "isWritable": false,
            "isSigner": true,
            "isOptional": false,
            "docs": ["Confidential transfer mint authority."]
          }
        ],
        "arguments": [
          {
            "kind": "instructionArgumentNode",
            "name": "discriminator",
            "defaultValueStrategy": "omitted",
            "docs": [],
            "type": {
              "kind": "numberTypeNode",
              "format": "u8",
              "endian": "le"
            },
            "defaultValue": {
              "kind": "numberValueNode",
              "number": 27
            }
          },
          {
            "kind": "instructionArgumentNode",
            "name": "confidentialTransferDiscriminator",
            "defaultValueStrategy": "omitted",
            "docs": [],
            "type": {
              "kind": "numberTypeNode",
              "format": "u8",
              "endian": "le"
            },
            "defaultValue": {
              "kind": "numberValueNode",
              "number": 3
            }
          }
        ],
        "discriminators": [
          {
            "kind": "fieldDiscriminatorNode",
            "name": "discriminator",
            "offset": 0
          },
          {
            "kind": "fieldDiscriminatorNode",
            "name": "confidentialTransferDiscriminator",
            "offset": 1
          }
        ]
      },
      {
        "kind": "instructionNode",
        "name": "emptyConfidentialTransferAccount",
        "docs": [
          "Empty the available balance in a confidential token account.",
          "",
          "A token account that is extended for confidential transfers can only be",
          "closed if the pending and available balance ciphertexts are emptied.",
          "The pending balance can be emptied",
          "via the `ConfidentialTransferInstruction::ApplyPendingBalance`",
          "instruction. Use the `ConfidentialTransferInstruction::EmptyAccount`",
          "instruction to empty the available balance ciphertext.",
          "",
          "Note that a newly configured account is always empty, so this",
          "instruction is not required prior to account closing if no",
          "instructions beyond",
          "`ConfidentialTransferInstruction::ConfigureAccount` have affected the",
          "token account.",
          "",
          "In order for this instruction to be successfully processed, it must be",
          "accompanied by the `VerifyZeroCiphertext` instruction of the",
          "`zk_elgamal_proof` program in the same transaction or the address of a",
          "context state account for the proof must be provided."
        ],
        "optionalAccountStrategy": "programId",
        "accounts": [
          {
            "kind": "instructionAccountNode",
            "name": "token",
            "isWritable": true,
            "isSigner": false,
            "isOptional": false,
            "docs": ["The SPL Token account."]
          },
          {
            "kind": "instructionAccountNode",
            "name": "instructionsSysvarOrContextState",
            "isWritable": false,
            "isSigner": false,
            "isOptional": false,
            "docs": [
              "Instructions sysvar if `VerifyZeroCiphertext` is included in",
              "the same transaction or context state account if",
              "`VerifyZeroCiphertext` is pre-verified into a context state",
              "account."
            ],
            "defaultValue": {
              "kind": "publicKeyValueNode",
              "publicKey": "Sysvar1nstructions1111111111111111111111111"
            }
          },
          {
            "kind": "instructionAccountNode",
            "name": "record",
            "isWritable": false,
            "isSigner": false,
            "isOptional": true,
            "docs": [
              "(Optional) Record account if the accompanying proof is to be read from a record account."
            ]
          },
          {
            "kind": "instructionAccountNode",
            "name": "authority",
            "isWritable": false,
            "isSigner": "either",
            "isOptional": false,
            "docs": [
              "The source account's owner/delegate or its multisignature account."
            ]
          }
        ],
        "arguments": [
          {
            "kind": "instructionArgumentNode",
            "name": "discriminator",
            "defaultValueStrategy": "omitted",
            "docs": [],
            "type": {
              "kind": "numberTypeNode",
              "format": "u8",
              "endian": "le"
            },
            "defaultValue": {
              "kind": "numberValueNode",
              "number": 27
            }
          },
          {
            "kind": "instructionArgumentNode",
            "name": "confidentialTransferDiscriminator",
            "defaultValueStrategy": "omitted",
            "docs": [],
            "type": {
              "kind": "numberTypeNode",
              "format": "u8",
              "endian": "le"
            },
            "defaultValue": {
              "kind": "numberValueNode",
              "number": 4
            }
          },
          {
            "kind": "instructionArgumentNode",
            "name": "proofInstructionOffset",
            "docs": [
              "Relative location of the `ProofInstruction::VerifyCloseAccount`",
              "instruction to the `EmptyAccount` instruction in the transaction. If",
              "the offset is `0`, then use a context state account for the proof."
            ],
            "type": {
              "kind": "numberTypeNode",
              "format": "i8",
              "endian": "le"
            }
          }
        ],
        "remainingAccounts": [
          {
            "kind": "instructionRemainingAccountsNode",
            "isOptional": true,
            "isSigner": true,
            "docs": [],
            "value": {
              "kind": "argumentValueNode",
              "name": "multiSigners"
            }
          }
        ],
        "discriminators": [
          {
            "kind": "fieldDiscriminatorNode",
            "name": "discriminator",
            "offset": 0
          },
          {
            "kind": "fieldDiscriminatorNode",
            "name": "confidentialTransferDiscriminator",
            "offset": 1
          }
        ]
      },
      {
        "kind": "instructionNode",
        "name": "confidentialDeposit",
        "docs": [
          "Deposit SPL Tokens into the pending balance of a confidential token",
          "account.",
          "",
          "The account owner can then invoke the `ApplyPendingBalance` instruction",
          "to roll the deposit into their available balance at a time of their",
          "choosing.",
          "",
          "Fails if the source or destination accounts are frozen.",
          "Fails if the associated mint is extended as `NonTransferable`."
        ],
        "optionalAccountStrategy": "programId",
        "accounts": [
          {
            "kind": "instructionAccountNode",
            "name": "token",
            "isWritable": true,
            "isSigner": false,
            "isOptional": false,
            "docs": ["The SPL Token account."]
          },
          {
            "kind": "instructionAccountNode",
            "name": "mint",
            "isWritable": false,
            "isSigner": false,
            "isOptional": false,
            "docs": ["The corresponding SPL Token mint."]
          },
          {
            "kind": "instructionAccountNode",
            "name": "authority",
            "isWritable": false,
            "isSigner": "either",
            "isOptional": false,
            "docs": [
              "The source account's owner/delegate or its multisignature account."
            ]
          }
        ],
        "arguments": [
          {
            "kind": "instructionArgumentNode",
            "name": "discriminator",
            "defaultValueStrategy": "omitted",
            "docs": [],
            "type": {
              "kind": "numberTypeNode",
              "format": "u8",
              "endian": "le"
            },
            "defaultValue": {
              "kind": "numberValueNode",
              "number": 27
            }
          },
          {
            "kind": "instructionArgumentNode",
            "name": "confidentialTransferDiscriminator",
            "defaultValueStrategy": "omitted",
            "docs": [],
            "type": {
              "kind": "numberTypeNode",
              "format": "u8",
              "endian": "le"
            },
            "defaultValue": {
              "kind": "numberValueNode",
              "number": 5
            }
          },
          {
            "kind": "instructionArgumentNode",
            "name": "amount",
            "docs": ["The amount of tokens to deposit."],
            "type": {
              "kind": "numberTypeNode",
              "format": "u64",
              "endian": "le"
            }
          },
          {
            "kind": "instructionArgumentNode",
            "name": "decimals",
            "docs": [
              "Expected number of base 10 digits to the right of the decimal place."
            ],
            "type": {
              "kind": "numberTypeNode",
              "format": "u8",
              "endian": "le"
            }
          }
        ],
        "remainingAccounts": [
          {
            "kind": "instructionRemainingAccountsNode",
            "isOptional": true,
            "isSigner": true,
            "docs": [],
            "value": {
              "kind": "argumentValueNode",
              "name": "multiSigners"
            }
          }
        ],
        "discriminators": [
          {
            "kind": "fieldDiscriminatorNode",
            "name": "discriminator",
            "offset": 0
          },
          {
            "kind": "fieldDiscriminatorNode",
            "name": "confidentialTransferDiscriminator",
            "offset": 1
          }
        ]
      },
      {
        "kind": "instructionNode",
        "name": "confidentialWithdraw",
        "docs": [
          "Withdraw SPL Tokens from the available balance of a confidential token",
          "account.",
          "",
          "In order for this instruction to be successfully processed, it must be",
          "accompanied by the following list of `zk_elgamal_proof` program",
          "instructions:",
          "- `VerifyCiphertextCommitmentEquality`",
          "- `VerifyBatchedRangeProofU64`",
          "These instructions can be accompanied in the same transaction or can be",
          "pre-verified into a context state account, in which case, only their",
          "context state account address need to be provided.",
          "",
          "Fails if the source or destination accounts are frozen.",
          "Fails if the associated mint is extended as `NonTransferable`."
        ],
        "optionalAccountStrategy": "programId",
        "accounts": [
          {
            "kind": "instructionAccountNode",
            "name": "token",
            "isWritable": true,
            "isSigner": false,
            "isOptional": false,
            "docs": ["The SPL Token account."]
          },
          {
            "kind": "instructionAccountNode",
            "name": "mint",
            "isWritable": false,
            "isSigner": false,
            "isOptional": false,
            "docs": ["The corresponding SPL Token mint."]
          },
          {
            "kind": "instructionAccountNode",
            "name": "instructionsSysvar",
            "isWritable": false,
            "isSigner": false,
            "isOptional": true,
            "docs": [
              "Instructions sysvar if at least one of the",
              "`zk_elgamal_proof` instructions are included in the same",
              "transaction."
            ]
          },
          {
            "kind": "instructionAccountNode",
            "name": "equalityRecord",
            "isWritable": false,
            "isSigner": false,
            "isOptional": true,
            "docs": [
              "(Optional) Equality proof record account or context state account."
            ]
          },
          {
            "kind": "instructionAccountNode",
            "name": "rangeRecord",
            "isWritable": false,
            "isSigner": false,
            "isOptional": true,
            "docs": [
              "(Optional) Range proof record account or context state account."
            ]
          },
          {
            "kind": "instructionAccountNode",
            "name": "authority",
            "isWritable": false,
            "isSigner": "either",
            "isOptional": false,
            "docs": [
              "The source account's owner/delegate or its multisignature account."
            ]
          }
        ],
        "arguments": [
          {
            "kind": "instructionArgumentNode",
            "name": "discriminator",
            "defaultValueStrategy": "omitted",
            "docs": [],
            "type": {
              "kind": "numberTypeNode",
              "format": "u8",
              "endian": "le"
            },
            "defaultValue": {
              "kind": "numberValueNode",
              "number": 27
            }
          },
          {
            "kind": "instructionArgumentNode",
            "name": "confidentialTransferDiscriminator",
            "defaultValueStrategy": "omitted",
            "docs": [],
            "type": {
              "kind": "numberTypeNode",
              "format": "u8",
              "endian": "le"
            },
            "defaultValue": {
              "kind": "numberValueNode",
              "number": 6
            }
          },
          {
            "kind": "instructionArgumentNode",
            "name": "amount",
            "docs": ["The amount of tokens to withdraw."],
            "type": {
              "kind": "numberTypeNode",
              "format": "u64",
              "endian": "le"
            }
          },
          {
            "kind": "instructionArgumentNode",
            "name": "decimals",
            "docs": [
              "Expected number of base 10 digits to the right of the decimal place."
            ],
            "type": {
              "kind": "numberTypeNode",
              "format": "u8",
              "endian": "le"
            }
          },
          {
            "kind": "instructionArgumentNode",
            "name": "newDecryptableAvailableBalance",
            "docs": ["The new decryptable balance if the withdrawal succeeds."],
            "type": {
              "kind": "definedTypeLinkNode",
              "name": "decryptableBalance"
            }
          },
          {
            "kind": "instructionArgumentNode",
            "name": "equalityProofInstructionOffset",
            "docs": [
              "Relative location of the",
              "`ProofInstruction::VerifyCiphertextCommitmentEquality` instruction",
              "to the `Withdraw` instruction in the transaction. If the offset is",
              "`0`, then use a context state account for the proof."
            ],
            "type": {
              "kind": "numberTypeNode",
              "format": "i8",
              "endian": "le"
            }
          },
          {
            "kind": "instructionArgumentNode",
            "name": "rangeProofInstructionOffset",
            "docs": [
              "Relative location of the `ProofInstruction::BatchedRangeProofU64`",
              "instruction to the `Withdraw` instruction in the transaction. If the",
              "offset is `0`, then use a context state account for the proof."
            ],
            "type": {
              "kind": "numberTypeNode",
              "format": "i8",
              "endian": "le"
            }
          }
        ],
        "remainingAccounts": [
          {
            "kind": "instructionRemainingAccountsNode",
            "isOptional": true,
            "isSigner": true,
            "docs": [],
            "value": {
              "kind": "argumentValueNode",
              "name": "multiSigners"
            }
          }
        ],
        "discriminators": [
          {
            "kind": "fieldDiscriminatorNode",
            "name": "discriminator",
            "offset": 0
          },
          {
            "kind": "fieldDiscriminatorNode",
            "name": "confidentialTransferDiscriminator",
            "offset": 1
          }
        ]
      },
      {
        "kind": "instructionNode",
        "name": "confidentialTransfer",
        "docs": [
          "Transfer tokens confidentially.",
          "",
          "In order for this instruction to be successfully processed, it must be",
          "accompanied by the following list of `zk_elgamal_proof` program",
          "instructions:",
          "- `VerifyCiphertextCommitmentEquality`",
          "- `VerifyBatchedGroupedCiphertext3HandlesValidity`",
          "- `VerifyBatchedRangeProofU128`",
          "These instructions can be accompanied in the same transaction or can be",
          "pre-verified into a context state account, in which case, only their",
          "context state account addresses need to be provided.",
          "",
          "Fails if the associated mint is extended as `NonTransferable`."
        ],
        "optionalAccountStrategy": "programId",
        "accounts": [
          {
            "kind": "instructionAccountNode",
            "name": "sourceToken",
            "isWritable": true,
            "isSigner": false,
            "isOptional": false,
            "docs": ["The source SPL Token account."]
          },
          {
            "kind": "instructionAccountNode",
            "name": "mint",
            "isWritable": false,
            "isSigner": false,
            "isOptional": false,
            "docs": ["The corresponding SPL Token mint."]
          },
          {
            "kind": "instructionAccountNode",
            "name": "destinationToken",
            "isWritable": true,
            "isSigner": false,
            "isOptional": false,
            "docs": ["The destination SPL Token account."]
          },
          {
            "kind": "instructionAccountNode",
            "name": "instructionsSysvar",
            "isWritable": false,
            "isSigner": false,
            "isOptional": true,
            "docs": [
              "(Optional) Instructions sysvar if at least one of the",
              "`zk_elgamal_proof` instructions are included in the same",
              "transaction."
            ]
          },
          {
            "kind": "instructionAccountNode",
            "name": "equalityRecord",
            "isWritable": false,
            "isSigner": false,
            "isOptional": true,
            "docs": [
              "(Optional) Equality proof record account or context state account."
            ]
          },
          {
            "kind": "instructionAccountNode",
            "name": "ciphertextValidityRecord",
            "isWritable": false,
            "isSigner": false,
            "isOptional": true,
            "docs": [
              "(Optional) Ciphertext validity proof record account or context state account."
            ]
          },
          {
            "kind": "instructionAccountNode",
            "name": "rangeRecord",
            "isWritable": false,
            "isSigner": false,
            "isOptional": true,
            "docs": [
              "(Optional) Range proof record account or context state account."
            ]
          },
          {
            "kind": "instructionAccountNode",
            "name": "authority",
            "isWritable": false,
            "isSigner": "either",
            "isOptional": false,
            "docs": [
              "The source account's owner/delegate or its multisignature account."
            ]
          }
        ],
        "arguments": [
          {
            "kind": "instructionArgumentNode",
            "name": "discriminator",
            "defaultValueStrategy": "omitted",
            "docs": [],
            "type": {
              "kind": "numberTypeNode",
              "format": "u8",
              "endian": "le"
            },
            "defaultValue": {
              "kind": "numberValueNode",
              "number": 27
            }
          },
          {
            "kind": "instructionArgumentNode",
            "name": "confidentialTransferDiscriminator",
            "defaultValueStrategy": "omitted",
            "docs": [],
            "type": {
              "kind": "numberTypeNode",
              "format": "u8",
              "endian": "le"
            },
            "defaultValue": {
              "kind": "numberValueNode",
              "number": 7
            }
          },
          {
            "kind": "instructionArgumentNode",
            "name": "newSourceDecryptableAvailableBalance",
            "docs": [
              "The new source decryptable balance if the transfer succeeds."
            ],
            "type": {
              "kind": "definedTypeLinkNode",
              "name": "decryptableBalance"
            }
          },
          {
            "kind": "instructionArgumentNode",
            "name": "equalityProofInstructionOffset",
            "docs": [
              "Relative location of the",
              "`ProofInstruction::VerifyCiphertextCommitmentEquality` instruction",
              "to the `Transfer` instruction in the transaction. If the offset is",
              "`0`, then use a context state account for the proof."
            ],
            "type": {
              "kind": "numberTypeNode",
              "format": "i8",
              "endian": "le"
            }
          },
          {
            "kind": "instructionArgumentNode",
            "name": "ciphertextValidityProofInstructionOffset",
            "docs": [
              "Relative location of the",
              "`ProofInstruction::VerifyBatchedGroupedCiphertext3HandlesValidity`",
              "instruction to the `Transfer` instruction in the transaction. If the",
              "offset is `0`, then use a context state account for the proof."
            ],
            "type": {
              "kind": "numberTypeNode",
              "format": "i8",
              "endian": "le"
            }
          },
          {
            "kind": "instructionArgumentNode",
            "name": "rangeProofInstructionOffset",
            "docs": [
              "Relative location of the `ProofInstruction::BatchedRangeProofU128Data`",
              "instruction to the `Transfer` instruction in the transaction. If the",
              "offset is `0`, then use a context state account for the proof."
            ],
            "type": {
              "kind": "numberTypeNode",
              "format": "i8",
              "endian": "le"
            }
          }
        ],
        "remainingAccounts": [
          {
            "kind": "instructionRemainingAccountsNode",
            "isOptional": true,
            "isSigner": true,
            "docs": [],
            "value": {
              "kind": "argumentValueNode",
              "name": "multiSigners"
            }
          }
        ],
        "discriminators": [
          {
            "kind": "fieldDiscriminatorNode",
            "name": "discriminator",
            "offset": 0
          },
          {
            "kind": "fieldDiscriminatorNode",
            "name": "confidentialTransferDiscriminator",
            "offset": 1
          }
        ]
      },
      {
        "kind": "instructionNode",
        "name": "applyConfidentialPendingBalance",
        "docs": [
          "Applies the pending balance to the available balance, based on the",
          "history of `Deposit` and/or `Transfer` instructions.",
          "",
          "After submitting `ApplyPendingBalance`, the client should compare",
          "`ConfidentialTransferAccount::expected_pending_balance_credit_counter`",
          "with",
          "`ConfidentialTransferAccount::actual_applied_pending_balance_instructions`.  If they are",
          "equal then the",
          "`ConfidentialTransferAccount::decryptable_available_balance` is",
          "consistent with `ConfidentialTransferAccount::available_balance`. If",
          "they differ then there is more pending balance to be applied."
        ],
        "optionalAccountStrategy": "programId",
        "accounts": [
          {
            "kind": "instructionAccountNode",
            "name": "token",
            "isWritable": true,
            "isSigner": false,
            "isOptional": false,
            "docs": ["The SPL Token account."]
          },
          {
            "kind": "instructionAccountNode",
            "name": "authority",
            "isWritable": false,
            "isSigner": "either",
            "isOptional": false,
            "docs": [
              "The source account's owner/delegate or its multisignature account."
            ]
          }
        ],
        "arguments": [
          {
            "kind": "instructionArgumentNode",
            "name": "discriminator",
            "defaultValueStrategy": "omitted",
            "docs": [],
            "type": {
              "kind": "numberTypeNode",
              "format": "u8",
              "endian": "le"
            },
            "defaultValue": {
              "kind": "numberValueNode",
              "number": 27
            }
          },
          {
            "kind": "instructionArgumentNode",
            "name": "confidentialTransferDiscriminator",
            "defaultValueStrategy": "omitted",
            "docs": [],
            "type": {
              "kind": "numberTypeNode",
              "format": "u8",
              "endian": "le"
            },
            "defaultValue": {
              "kind": "numberValueNode",
              "number": 8
            }
          },
          {
            "kind": "instructionArgumentNode",
            "name": "expectedPendingBalanceCreditCounter",
            "docs": [
              "The expected number of pending balance credits since the last successful",
              "`ApplyPendingBalance` instruction"
            ],
            "type": {
              "kind": "numberTypeNode",
              "format": "u64",
              "endian": "le"
            }
          },
          {
            "kind": "instructionArgumentNode",
            "name": "newDecryptableAvailableBalance",
            "docs": [
              "The new decryptable balance if the pending balance is applied",
              "successfully"
            ],
            "type": {
              "kind": "definedTypeLinkNode",
              "name": "decryptableBalance"
            }
          }
        ],
        "remainingAccounts": [
          {
            "kind": "instructionRemainingAccountsNode",
            "isOptional": true,
            "isSigner": true,
            "docs": [],
            "value": {
              "kind": "argumentValueNode",
              "name": "multiSigners"
            }
          }
        ],
        "discriminators": [
          {
            "kind": "fieldDiscriminatorNode",
            "name": "discriminator",
            "offset": 0
          },
          {
            "kind": "fieldDiscriminatorNode",
            "name": "confidentialTransferDiscriminator",
            "offset": 1
          }
        ]
      },
      {
        "kind": "instructionNode",
        "name": "enableConfidentialCredits",
        "docs": [
          "Configure a confidential extension account to accept incoming",
          "confidential transfers."
        ],
        "optionalAccountStrategy": "programId",
        "accounts": [
          {
            "kind": "instructionAccountNode",
            "name": "token",
            "isWritable": true,
            "isSigner": false,
            "isOptional": false,
            "docs": ["The SPL Token account."]
          },
          {
            "kind": "instructionAccountNode",
            "name": "authority",
            "isWritable": false,
            "isSigner": "either",
            "isOptional": false,
            "docs": [
              "The source account's owner/delegate or its multisignature account."
            ]
          }
        ],
        "arguments": [
          {
            "kind": "instructionArgumentNode",
            "name": "discriminator",
            "defaultValueStrategy": "omitted",
            "docs": [],
            "type": {
              "kind": "numberTypeNode",
              "format": "u8",
              "endian": "le"
            },
            "defaultValue": {
              "kind": "numberValueNode",
              "number": 27
            }
          },
          {
            "kind": "instructionArgumentNode",
            "name": "confidentialTransferDiscriminator",
            "defaultValueStrategy": "omitted",
            "docs": [],
            "type": {
              "kind": "numberTypeNode",
              "format": "u8",
              "endian": "le"
            },
            "defaultValue": {
              "kind": "numberValueNode",
              "number": 9
            }
          }
        ],
        "remainingAccounts": [
          {
            "kind": "instructionRemainingAccountsNode",
            "isOptional": true,
            "isSigner": true,
            "docs": [],
            "value": {
              "kind": "argumentValueNode",
              "name": "multiSigners"
            }
          }
        ],
        "discriminators": [
          {
            "kind": "fieldDiscriminatorNode",
            "name": "discriminator",
            "offset": 0
          },
          {
            "kind": "fieldDiscriminatorNode",
            "name": "confidentialTransferDiscriminator",
            "offset": 1
          }
        ]
      },
      {
        "kind": "instructionNode",
        "name": "disableConfidentialCredits",
        "docs": [
          "Configure a confidential extension account to reject any incoming",
          "confidential transfers.",
          "",
          "If the `allow_non_confidential_credits` field is `true`, then the base",
          "account can still receive non-confidential transfers.",
          "",
          "This instruction can be used to disable confidential payments after a",
          "token account has already been extended for confidential transfers."
        ],
        "optionalAccountStrategy": "programId",
        "accounts": [
          {
            "kind": "instructionAccountNode",
            "name": "token",
            "isWritable": true,
            "isSigner": false,
            "isOptional": false,
            "docs": ["The SPL Token account."]
          },
          {
            "kind": "instructionAccountNode",
            "name": "authority",
            "isWritable": false,
            "isSigner": "either",
            "isOptional": false,
            "docs": [
              "The source account's owner/delegate or its multisignature account."
            ]
          }
        ],
        "arguments": [
          {
            "kind": "instructionArgumentNode",
            "name": "discriminator",
            "defaultValueStrategy": "omitted",
            "docs": [],
            "type": {
              "kind": "numberTypeNode",
              "format": "u8",
              "endian": "le"
            },
            "defaultValue": {
              "kind": "numberValueNode",
              "number": 27
            }
          },
          {
            "kind": "instructionArgumentNode",
            "name": "confidentialTransferDiscriminator",
            "defaultValueStrategy": "omitted",
            "docs": [],
            "type": {
              "kind": "numberTypeNode",
              "format": "u8",
              "endian": "le"
            },
            "defaultValue": {
              "kind": "numberValueNode",
              "number": 10
            }
          }
        ],
        "remainingAccounts": [
          {
            "kind": "instructionRemainingAccountsNode",
            "isOptional": true,
            "isSigner": true,
            "docs": [],
            "value": {
              "kind": "argumentValueNode",
              "name": "multiSigners"
            }
          }
        ],
        "discriminators": [
          {
            "kind": "fieldDiscriminatorNode",
            "name": "discriminator",
            "offset": 0
          },
          {
            "kind": "fieldDiscriminatorNode",
            "name": "confidentialTransferDiscriminator",
            "offset": 1
          }
        ]
      },
      {
        "kind": "instructionNode",
        "name": "enableNonConfidentialCredits",
        "docs": [
          "Configure an account with the confidential extension to accept incoming",
          "non-confidential transfers."
        ],
        "optionalAccountStrategy": "programId",
        "accounts": [
          {
            "kind": "instructionAccountNode",
            "name": "token",
            "isWritable": true,
            "isSigner": false,
            "isOptional": false,
            "docs": ["The SPL Token account."]
          },
          {
            "kind": "instructionAccountNode",
            "name": "authority",
            "isWritable": false,
            "isSigner": "either",
            "isOptional": false,
            "docs": [
              "The source account's owner/delegate or its multisignature account."
            ]
          }
        ],
        "arguments": [
          {
            "kind": "instructionArgumentNode",
            "name": "discriminator",
            "defaultValueStrategy": "omitted",
            "docs": [],
            "type": {
              "kind": "numberTypeNode",
              "format": "u8",
              "endian": "le"
            },
            "defaultValue": {
              "kind": "numberValueNode",
              "number": 27
            }
          },
          {
            "kind": "instructionArgumentNode",
            "name": "confidentialTransferDiscriminator",
            "defaultValueStrategy": "omitted",
            "docs": [],
            "type": {
              "kind": "numberTypeNode",
              "format": "u8",
              "endian": "le"
            },
            "defaultValue": {
              "kind": "numberValueNode",
              "number": 11
            }
          }
        ],
        "remainingAccounts": [
          {
            "kind": "instructionRemainingAccountsNode",
            "isOptional": true,
            "isSigner": true,
            "docs": [],
            "value": {
              "kind": "argumentValueNode",
              "name": "multiSigners"
            }
          }
        ],
        "discriminators": [
          {
            "kind": "fieldDiscriminatorNode",
            "name": "discriminator",
            "offset": 0
          },
          {
            "kind": "fieldDiscriminatorNode",
            "name": "confidentialTransferDiscriminator",
            "offset": 1
          }
        ]
      },
      {
        "kind": "instructionNode",
        "name": "disableNonConfidentialCredits",
        "docs": [
          "Configure an account with the confidential extension to reject any",
          "incoming non-confidential transfers.",
          "",
          "This instruction can be used to configure a confidential extension",
          "account to exclusively receive confidential payments."
        ],
        "optionalAccountStrategy": "programId",
        "accounts": [
          {
            "kind": "instructionAccountNode",
            "name": "token",
            "isWritable": true,
            "isSigner": false,
            "isOptional": false,
            "docs": ["The SPL Token account."]
          },
          {
            "kind": "instructionAccountNode",
            "name": "authority",
            "isWritable": false,
            "isSigner": "either",
            "isOptional": false,
            "docs": [
              "The source account's owner/delegate or its multisignature account."
            ]
          }
        ],
        "arguments": [
          {
            "kind": "instructionArgumentNode",
            "name": "discriminator",
            "defaultValueStrategy": "omitted",
            "docs": [],
            "type": {
              "kind": "numberTypeNode",
              "format": "u8",
              "endian": "le"
            },
            "defaultValue": {
              "kind": "numberValueNode",
              "number": 27
            }
          },
          {
            "kind": "instructionArgumentNode",
            "name": "confidentialTransferDiscriminator",
            "defaultValueStrategy": "omitted",
            "docs": [],
            "type": {
              "kind": "numberTypeNode",
              "format": "u8",
              "endian": "le"
            },
            "defaultValue": {
              "kind": "numberValueNode",
              "number": 12
            }
          }
        ],
        "remainingAccounts": [
          {
            "kind": "instructionRemainingAccountsNode",
            "isOptional": true,
            "isSigner": true,
            "docs": [],
            "value": {
              "kind": "argumentValueNode",
              "name": "multiSigners"
            }
          }
        ],
        "discriminators": [
          {
            "kind": "fieldDiscriminatorNode",
            "name": "discriminator",
            "offset": 0
          },
          {
            "kind": "fieldDiscriminatorNode",
            "name": "confidentialTransferDiscriminator",
            "offset": 1
          }
        ]
      },
      {
        "kind": "instructionNode",
        "name": "confidentialTransferWithFee",
        "docs": [
          "Transfer tokens confidentially with fee.",
          "",
          "In order for this instruction to be successfully processed, it must be",
          "accompanied by the following list of `zk_elgamal_proof` program",
          "instructions:",
          "- `VerifyCiphertextCommitmentEquality`",
          "- `VerifyBatchedGroupedCiphertext3HandlesValidity` (transfer amount",
          "  ciphertext)",
          "- `VerifyPercentageWithFee`",
          "- `VerifyBatchedGroupedCiphertext2HandlesValidity` (fee ciphertext)",
          "- `VerifyBatchedRangeProofU256`",
          "These instructions can be accompanied in the same transaction or can be",
          "pre-verified into a context state account, in which case, only their",
          "context state account addresses need to be provided.",
          "",
          "The same restrictions for the `Transfer` applies to",
          "`TransferWithFee`. Namely, the instruction fails if the",
          "associated mint is extended as `NonTransferable`."
        ],
        "optionalAccountStrategy": "programId",
        "accounts": [
          {
            "kind": "instructionAccountNode",
            "name": "sourceToken",
            "isWritable": true,
            "isSigner": false,
            "isOptional": false,
            "docs": ["The source SPL Token account."]
          },
          {
            "kind": "instructionAccountNode",
            "name": "mint",
            "isWritable": false,
            "isSigner": false,
            "isOptional": false,
            "docs": ["The corresponding SPL Token mint."]
          },
          {
            "kind": "instructionAccountNode",
            "name": "destinationToken",
            "isWritable": true,
            "isSigner": false,
            "isOptional": false,
            "docs": ["The destination SPL Token account."]
          },
          {
            "kind": "instructionAccountNode",
            "name": "instructionsSysvar",
            "isWritable": false,
            "isSigner": false,
            "isOptional": true,
            "docs": [
              "(Optional) Instructions sysvar if at least one of the",
              "`zk_elgamal_proof` instructions are included in the same",
              "transaction."
            ]
          },
          {
            "kind": "instructionAccountNode",
            "name": "equalityRecord",
            "isWritable": false,
            "isSigner": false,
            "isOptional": true,
            "docs": [
              "(Optional) Equality proof record account or context state account."
            ]
          },
          {
            "kind": "instructionAccountNode",
            "name": "transferAmountCiphertextValidityRecord",
            "isWritable": false,
            "isSigner": false,
            "isOptional": true,
            "docs": [
              "(Optional) Transfer amount ciphertext validity proof record",
              "account or context state account."
            ]
          },
          {
            "kind": "instructionAccountNode",
            "name": "feeSigmaRecord",
            "isWritable": false,
            "isSigner": false,
            "isOptional": true,
            "docs": [
              "(Optional) Fee sigma proof record account or context state account."
            ]
          },
          {
            "kind": "instructionAccountNode",
            "name": "feeCiphertextValidityRecord",
            "isWritable": false,
            "isSigner": false,
            "isOptional": true,
            "docs": [
              "(Optional) Fee ciphertext validity proof record account or context state account."
            ]
          },
          {
            "kind": "instructionAccountNode",
            "name": "rangeRecord",
            "isWritable": false,
            "isSigner": false,
            "isOptional": true,
            "docs": [
              "(Optional) Range proof record account or context state account."
            ]
          },
          {
            "kind": "instructionAccountNode",
            "name": "authority",
            "isWritable": false,
            "isSigner": "either",
            "isOptional": false,
            "docs": [
              "The source account's owner/delegate or its multisignature account."
            ]
          }
        ],
        "arguments": [
          {
            "kind": "instructionArgumentNode",
            "name": "discriminator",
            "defaultValueStrategy": "omitted",
            "docs": [],
            "type": {
              "kind": "numberTypeNode",
              "format": "u8",
              "endian": "le"
            },
            "defaultValue": {
              "kind": "numberValueNode",
              "number": 27
            }
          },
          {
            "kind": "instructionArgumentNode",
            "name": "confidentialTransferDiscriminator",
            "defaultValueStrategy": "omitted",
            "docs": [],
            "type": {
              "kind": "numberTypeNode",
              "format": "u8",
              "endian": "le"
            },
            "defaultValue": {
              "kind": "numberValueNode",
              "number": 13
            }
          },
          {
            "kind": "instructionArgumentNode",
            "name": "newSourceDecryptableAvailableBalance",
            "docs": [
              "The new source decryptable balance if the transfer succeeds."
            ],
            "type": {
              "kind": "definedTypeLinkNode",
              "name": "decryptableBalance"
            }
          },
          {
            "kind": "instructionArgumentNode",
            "name": "equalityProofInstructionOffset",
            "docs": [
              "Relative location of the",
              "`ProofInstruction::VerifyCiphertextCommitmentEquality` instruction",
              "to the `TransferWithFee` instruction in the transaction. If the offset",
              "is `0`, then use a context state account for the proof."
            ],
            "type": {
              "kind": "numberTypeNode",
              "format": "i8",
              "endian": "le"
            }
          },
          {
            "kind": "instructionArgumentNode",
            "name": "transferAmountCiphertextValidityProofInstructionOffset",
            "docs": [
              "Relative location of the",
              "`ProofInstruction::VerifyBatchedGroupedCiphertext3HandlesValidity`",
              "instruction to the `TransferWithFee` instruction in the transaction.",
              "If the offset is `0`, then use a context state account for the",
              "proof."
            ],
            "type": {
              "kind": "numberTypeNode",
              "format": "i8",
              "endian": "le"
            }
          },
          {
            "kind": "instructionArgumentNode",
            "name": "feeSigmaProofInstructionOffset",
            "docs": [
              "Relative location of the `ProofInstruction::VerifyPercentageWithFee`",
              "instruction to the `TransferWithFee` instruction in the transaction.",
              "If the offset is `0`, then use a context state account for the",
              "proof."
            ],
            "type": {
              "kind": "numberTypeNode",
              "format": "i8",
              "endian": "le"
            }
          },
          {
            "kind": "instructionArgumentNode",
            "name": "feeCiphertextValidityProofInstructionOffset",
            "docs": [
              "Relative location of the",
              "`ProofInstruction::VerifyBatchedGroupedCiphertext2HandlesValidity`",
              "instruction to the `TransferWithFee` instruction in the transaction.",
              "If the offset is `0`, then use a context state account for the",
              "proof."
            ],
            "type": {
              "kind": "numberTypeNode",
              "format": "i8",
              "endian": "le"
            }
          },
          {
            "kind": "instructionArgumentNode",
            "name": "rangeProofInstructionOffset",
            "docs": [
              "Relative location of the `ProofInstruction::BatchedRangeProofU256Data`",
              "instruction to the `TransferWithFee` instruction in the transaction.",
              "If the offset is `0`, then use a context state account for the",
              "proof."
            ],
            "type": {
              "kind": "numberTypeNode",
              "format": "i8",
              "endian": "le"
            }
          }
        ],
        "remainingAccounts": [
          {
            "kind": "instructionRemainingAccountsNode",
            "isOptional": true,
            "isSigner": true,
            "docs": [],
            "value": {
              "kind": "argumentValueNode",
              "name": "multiSigners"
            }
          }
        ],
        "discriminators": [
          {
            "kind": "fieldDiscriminatorNode",
            "name": "discriminator",
            "offset": 0
          },
          {
            "kind": "fieldDiscriminatorNode",
            "name": "confidentialTransferDiscriminator",
            "offset": 1
          }
        ]
      },
      {
        "kind": "instructionNode",
        "name": "initializeDefaultAccountState",
        "docs": [
          "Initialize a new mint with the default state for new Accounts.",
          "",
          "Fails if the mint has already been initialized, so must be called before",
          "`InitializeMint`.",
          "",
          "The mint must have exactly enough space allocated for the base mint (82",
          "bytes), plus 83 bytes of padding, 1 byte reserved for the account type,",
          "then space required for this extension, plus any others."
        ],
        "optionalAccountStrategy": "programId",
        "accounts": [
          {
            "kind": "instructionAccountNode",
            "name": "mint",
            "isWritable": true,
            "isSigner": false,
            "isOptional": false,
            "docs": ["The mint."]
          }
        ],
        "arguments": [
          {
            "kind": "instructionArgumentNode",
            "name": "discriminator",
            "defaultValueStrategy": "omitted",
            "docs": [],
            "type": {
              "kind": "numberTypeNode",
              "format": "u8",
              "endian": "le"
            },
            "defaultValue": {
              "kind": "numberValueNode",
              "number": 28
            }
          },
          {
            "kind": "instructionArgumentNode",
            "name": "defaultAccountStateDiscriminator",
            "defaultValueStrategy": "omitted",
            "docs": [],
            "type": {
              "kind": "numberTypeNode",
              "format": "u8",
              "endian": "le"
            },
            "defaultValue": {
              "kind": "numberValueNode",
              "number": 0
            }
          },
          {
            "kind": "instructionArgumentNode",
            "name": "state",
            "docs": ["The state each new token account should start with."],
            "type": {
              "kind": "definedTypeLinkNode",
              "name": "accountState"
            }
          }
        ],
        "discriminators": [
          {
            "kind": "fieldDiscriminatorNode",
            "name": "discriminator",
            "offset": 0
          },
          {
            "kind": "fieldDiscriminatorNode",
            "name": "defaultAccountStateDiscriminator",
            "offset": 1
          }
        ]
      },
      {
        "kind": "instructionNode",
        "name": "updateDefaultAccountState",
        "docs": [
          "Update the default state for new Accounts. Only supported for mints that",
          "include the `DefaultAccountState` extension."
        ],
        "optionalAccountStrategy": "programId",
        "accounts": [
          {
            "kind": "instructionAccountNode",
            "name": "mint",
            "isWritable": true,
            "isSigner": false,
            "isOptional": false,
            "docs": ["The mint."]
          },
          {
            "kind": "instructionAccountNode",
            "name": "freezeAuthority",
            "isWritable": false,
            "isSigner": "either",
            "isOptional": false,
            "docs": ["The mint freeze authority or its multisignature account."]
          }
        ],
        "arguments": [
          {
            "kind": "instructionArgumentNode",
            "name": "discriminator",
            "defaultValueStrategy": "omitted",
            "docs": [],
            "type": {
              "kind": "numberTypeNode",
              "format": "u8",
              "endian": "le"
            },
            "defaultValue": {
              "kind": "numberValueNode",
              "number": 28
            }
          },
          {
            "kind": "instructionArgumentNode",
            "name": "defaultAccountStateDiscriminator",
            "defaultValueStrategy": "omitted",
            "docs": [],
            "type": {
              "kind": "numberTypeNode",
              "format": "u8",
              "endian": "le"
            },
            "defaultValue": {
              "kind": "numberValueNode",
              "number": 1
            }
          },
          {
            "kind": "instructionArgumentNode",
            "name": "state",
            "docs": ["The state each new token account should start with."],
            "type": {
              "kind": "definedTypeLinkNode",
              "name": "accountState"
            }
          }
        ],
        "remainingAccounts": [
          {
            "kind": "instructionRemainingAccountsNode",
            "isOptional": true,
            "isSigner": true,
            "docs": [],
            "value": {
              "kind": "argumentValueNode",
              "name": "multiSigners"
            }
          }
        ],
        "discriminators": [
          {
            "kind": "fieldDiscriminatorNode",
            "name": "discriminator",
            "offset": 0
          },
          {
            "kind": "fieldDiscriminatorNode",
            "name": "defaultAccountStateDiscriminator",
            "offset": 1
          }
        ]
      },
      {
        "kind": "instructionNode",
        "name": "reallocate",
        "docs": [
          "Check to see if a token account is large enough for a list of",
          "ExtensionTypes, and if not, use reallocation to increase the data",
          "size."
        ],
        "optionalAccountStrategy": "programId",
        "accounts": [
          {
            "kind": "instructionAccountNode",
            "name": "token",
            "isWritable": true,
            "isSigner": false,
            "isOptional": false,
            "docs": ["The token account to reallocate."]
          },
          {
            "kind": "instructionAccountNode",
            "name": "payer",
            "isWritable": true,
            "isSigner": true,
            "isOptional": false,
            "docs": ["The payer account to fund reallocation."]
          },
          {
            "kind": "instructionAccountNode",
            "name": "systemProgram",
            "isWritable": false,
            "isSigner": false,
            "isOptional": false,
            "docs": ["System program for reallocation funding."],
            "defaultValue": {
              "kind": "publicKeyValueNode",
              "publicKey": "11111111111111111111111111111111"
            }
          },
          {
            "kind": "instructionAccountNode",
            "name": "owner",
            "isWritable": false,
            "isSigner": "either",
            "isOptional": false,
            "docs": ["The account's owner or its multisignature account."]
          }
        ],
        "arguments": [
          {
            "kind": "instructionArgumentNode",
            "name": "discriminator",
            "defaultValueStrategy": "omitted",
            "docs": [],
            "type": {
              "kind": "numberTypeNode",
              "format": "u8",
              "endian": "le"
            },
            "defaultValue": {
              "kind": "numberValueNode",
              "number": 29
            }
          },
          {
            "kind": "instructionArgumentNode",
            "name": "newExtensionTypes",
            "docs": [
              "New extension types to include in the reallocated account."
            ],
            "type": {
              "kind": "arrayTypeNode",
              "item": {
                "kind": "definedTypeLinkNode",
                "name": "extensionType"
              },
              "count": {
                "kind": "remainderCountNode"
              }
            }
          }
        ],
        "remainingAccounts": [
          {
            "kind": "instructionRemainingAccountsNode",
            "isOptional": true,
            "isSigner": true,
            "docs": [],
            "value": {
              "kind": "argumentValueNode",
              "name": "multiSigners"
            }
          }
        ],
        "discriminators": [
          {
            "kind": "fieldDiscriminatorNode",
            "name": "discriminator",
            "offset": 0
          }
        ]
      },
      {
        "kind": "instructionNode",
        "name": "enableMemoTransfers",
        "docs": [
          "Require memos for transfers into this Account. Adds the MemoTransfer",
          "extension to the Account, if it doesn't already exist."
        ],
        "optionalAccountStrategy": "programId",
        "accounts": [
          {
            "kind": "instructionAccountNode",
            "name": "token",
            "isWritable": true,
            "isSigner": false,
            "isOptional": false,
            "docs": ["The token account to update."]
          },
          {
            "kind": "instructionAccountNode",
            "name": "owner",
            "isWritable": false,
            "isSigner": "either",
            "isOptional": false,
            "docs": ["The account's owner or its multisignature account."]
          }
        ],
        "arguments": [
          {
            "kind": "instructionArgumentNode",
            "name": "discriminator",
            "defaultValueStrategy": "omitted",
            "docs": [],
            "type": {
              "kind": "numberTypeNode",
              "format": "u8",
              "endian": "le"
            },
            "defaultValue": {
              "kind": "numberValueNode",
              "number": 30
            }
          },
          {
            "kind": "instructionArgumentNode",
            "name": "memoTransfersDiscriminator",
            "defaultValueStrategy": "omitted",
            "docs": [],
            "type": {
              "kind": "numberTypeNode",
              "format": "u8",
              "endian": "le"
            },
            "defaultValue": {
              "kind": "numberValueNode",
              "number": 0
            }
          }
        ],
        "remainingAccounts": [
          {
            "kind": "instructionRemainingAccountsNode",
            "isOptional": true,
            "isSigner": true,
            "docs": [],
            "value": {
              "kind": "argumentValueNode",
              "name": "multiSigners"
            }
          }
        ],
        "discriminators": [
          {
            "kind": "fieldDiscriminatorNode",
            "name": "discriminator",
            "offset": 0
          },
          {
            "kind": "fieldDiscriminatorNode",
            "name": "memoTransfersDiscriminator",
            "offset": 1
          }
        ]
      },
      {
        "kind": "instructionNode",
        "name": "disableMemoTransfers",
        "docs": [
          "Stop requiring memos for transfers into this Account.",
          "",
          "Implicitly initializes the extension in the case where it is not",
          "present."
        ],
        "optionalAccountStrategy": "programId",
        "accounts": [
          {
            "kind": "instructionAccountNode",
            "name": "token",
            "isWritable": true,
            "isSigner": false,
            "isOptional": false,
            "docs": ["The token account to update."]
          },
          {
            "kind": "instructionAccountNode",
            "name": "owner",
            "isWritable": false,
            "isSigner": "either",
            "isOptional": false,
            "docs": ["The account's owner or its multisignature account."]
          }
        ],
        "arguments": [
          {
            "kind": "instructionArgumentNode",
            "name": "discriminator",
            "defaultValueStrategy": "omitted",
            "docs": [],
            "type": {
              "kind": "numberTypeNode",
              "format": "u8",
              "endian": "le"
            },
            "defaultValue": {
              "kind": "numberValueNode",
              "number": 30
            }
          },
          {
            "kind": "instructionArgumentNode",
            "name": "memoTransfersDiscriminator",
            "defaultValueStrategy": "omitted",
            "docs": [],
            "type": {
              "kind": "numberTypeNode",
              "format": "u8",
              "endian": "le"
            },
            "defaultValue": {
              "kind": "numberValueNode",
              "number": 1
            }
          }
        ],
        "remainingAccounts": [
          {
            "kind": "instructionRemainingAccountsNode",
            "isOptional": true,
            "isSigner": true,
            "docs": [],
            "value": {
              "kind": "argumentValueNode",
              "name": "multiSigners"
            }
          }
        ],
        "discriminators": [
          {
            "kind": "fieldDiscriminatorNode",
            "name": "discriminator",
            "offset": 0
          },
          {
            "kind": "fieldDiscriminatorNode",
            "name": "memoTransfersDiscriminator",
            "offset": 1
          }
        ]
      },
      {
        "kind": "instructionNode",
        "name": "initializeNonTransferableMint",
        "docs": [
          "Initialize the non transferable extension for the given mint account",
          "",
          "Fails if the account has already been initialized, so must be called before `InitializeMint`."
        ],
        "optionalAccountStrategy": "programId",
        "accounts": [
          {
            "kind": "instructionAccountNode",
            "name": "mint",
            "isWritable": true,
            "isSigner": false,
            "isOptional": false,
            "docs": ["The mint account to initialize."]
          }
        ],
        "arguments": [
          {
            "kind": "instructionArgumentNode",
            "name": "discriminator",
            "defaultValueStrategy": "omitted",
            "docs": [],
            "type": {
              "kind": "numberTypeNode",
              "format": "u8",
              "endian": "le"
            },
            "defaultValue": {
              "kind": "numberValueNode",
              "number": 32
            }
          }
        ],
        "discriminators": [
          {
            "kind": "fieldDiscriminatorNode",
            "name": "discriminator",
            "offset": 0
          }
        ]
      },
      {
        "kind": "instructionNode",
        "name": "enableCpiGuard",
        "docs": [
          "Lock certain token operations from taking place within CPI for this Account, namely:",
          "* Transfer and Burn must go through a delegate.",
          "* CloseAccount can only return lamports to owner.",
          "* SetAuthority can only be used to remove an existing close authority.",
          "* Approve is disallowed entirely.",
          "",
          "In addition, CPI Guard cannot be enabled or disabled via CPI."
        ],
        "optionalAccountStrategy": "programId",
        "accounts": [
          {
            "kind": "instructionAccountNode",
            "name": "token",
            "isWritable": true,
            "isSigner": false,
            "isOptional": false,
            "docs": ["The token account to update."]
          },
          {
            "kind": "instructionAccountNode",
            "name": "owner",
            "isWritable": false,
            "isSigner": "either",
            "isOptional": false,
            "docs": [
              "The account's owner/delegate or its multisignature account."
            ]
          }
        ],
        "arguments": [
          {
            "kind": "instructionArgumentNode",
            "name": "discriminator",
            "defaultValueStrategy": "omitted",
            "docs": [],
            "type": {
              "kind": "numberTypeNode",
              "format": "u8",
              "endian": "le"
            },
            "defaultValue": {
              "kind": "numberValueNode",
              "number": 34
            }
          },
          {
            "kind": "instructionArgumentNode",
            "name": "cpiGuardDiscriminator",
            "defaultValueStrategy": "omitted",
            "docs": [],
            "type": {
              "kind": "numberTypeNode",
              "format": "u8",
              "endian": "le"
            },
            "defaultValue": {
              "kind": "numberValueNode",
              "number": 0
            }
          }
        ],
        "remainingAccounts": [
          {
            "kind": "instructionRemainingAccountsNode",
            "isOptional": true,
            "isSigner": true,
            "docs": [],
            "value": {
              "kind": "argumentValueNode",
              "name": "multiSigners"
            }
          }
        ],
        "discriminators": [
          {
            "kind": "fieldDiscriminatorNode",
            "name": "discriminator",
            "offset": 0
          },
          {
            "kind": "fieldDiscriminatorNode",
            "name": "cpiGuardDiscriminator",
            "offset": 1
          }
        ]
      },
      {
        "kind": "instructionNode",
        "name": "disableCpiGuard",
        "docs": [
          "Allow all token operations to happen via CPI as normal.",
          "",
          "Implicitly initializes the extension in the case where it is not present."
        ],
        "optionalAccountStrategy": "programId",
        "accounts": [
          {
            "kind": "instructionAccountNode",
            "name": "token",
            "isWritable": true,
            "isSigner": false,
            "isOptional": false,
            "docs": ["The token account to update."]
          },
          {
            "kind": "instructionAccountNode",
            "name": "owner",
            "isWritable": false,
            "isSigner": "either",
            "isOptional": false,
            "docs": [
              "The account's owner/delegate or its multisignature account."
            ]
          }
        ],
        "arguments": [
          {
            "kind": "instructionArgumentNode",
            "name": "discriminator",
            "defaultValueStrategy": "omitted",
            "docs": [],
            "type": {
              "kind": "numberTypeNode",
              "format": "u8",
              "endian": "le"
            },
            "defaultValue": {
              "kind": "numberValueNode",
              "number": 34
            }
          },
          {
            "kind": "instructionArgumentNode",
            "name": "cpiGuardDiscriminator",
            "defaultValueStrategy": "omitted",
            "docs": [],
            "type": {
              "kind": "numberTypeNode",
              "format": "u8",
              "endian": "le"
            },
            "defaultValue": {
              "kind": "numberValueNode",
              "number": 1
            }
          }
        ],
        "remainingAccounts": [
          {
            "kind": "instructionRemainingAccountsNode",
            "isOptional": true,
            "isSigner": true,
            "docs": [],
            "value": {
              "kind": "argumentValueNode",
              "name": "multiSigners"
            }
          }
        ],
        "discriminators": [
          {
            "kind": "fieldDiscriminatorNode",
            "name": "discriminator",
            "offset": 0
          },
          {
            "kind": "fieldDiscriminatorNode",
            "name": "cpiGuardDiscriminator",
            "offset": 1
          }
        ]
      },
      {
        "kind": "instructionNode",
<<<<<<< HEAD
        "name": "initializePermanentDelegate",
        "docs": [
          "Initialize the permanent delegate on a new mint.",
=======
        "name": "initializeTransferHook",
        "docs": [
          "Initialize a new mint with a transfer hook program.",
>>>>>>> 1cbdb4cf
          "",
          "Fails if the mint has already been initialized, so must be called before `InitializeMint`.",
          "",
          "The mint must have exactly enough space allocated for the base mint (82 bytes),",
          "plus 83 bytes of padding, 1 byte reserved for the account type,",
          "then space required for this extension, plus any others."
        ],
        "optionalAccountStrategy": "programId",
        "accounts": [
          {
            "kind": "instructionAccountNode",
            "name": "mint",
            "isWritable": true,
            "isSigner": false,
            "isOptional": false,
            "docs": ["The mint to initialize."]
          }
        ],
        "arguments": [
          {
            "kind": "instructionArgumentNode",
            "name": "discriminator",
            "defaultValueStrategy": "omitted",
            "docs": [],
            "type": {
              "kind": "numberTypeNode",
              "format": "u8",
              "endian": "le"
            },
            "defaultValue": {
              "kind": "numberValueNode",
<<<<<<< HEAD
              "number": 35
=======
              "number": 36
>>>>>>> 1cbdb4cf
            }
          },
          {
            "kind": "instructionArgumentNode",
<<<<<<< HEAD
            "name": "delegate",
            "docs": [
              "Authority that may sign for `Transfer`s and `Burn`s on any account"
            ],
            "type": {
              "kind": "publicKeyTypeNode"
=======
            "name": "transferHookDiscriminator",
            "defaultValueStrategy": "omitted",
            "docs": [],
            "type": {
              "kind": "numberTypeNode",
              "format": "u8",
              "endian": "le"
            },
            "defaultValue": {
              "kind": "numberValueNode",
              "number": 0
            }
          },
          {
            "kind": "instructionArgumentNode",
            "name": "authority",
            "docs": ["The public key for the account that can update the program id"],
            "type": {
              "kind": "zeroableOptionTypeNode",
              "item": {
                "kind": "publicKeyTypeNode"
              }
            }
          },
          {
            "kind": "instructionArgumentNode",
            "name": "programId",
            "docs": ["The program id that performs logic during transfers"],
            "type": {
              "kind": "zeroableOptionTypeNode",
              "item": {
                "kind": "publicKeyTypeNode"
              }
            }
          }
        ],
        "discriminators": [
          {
            "kind": "fieldDiscriminatorNode",
            "name": "discriminator",
            "offset": 0
          },
          {
            "kind": "fieldDiscriminatorNode",
            "name": "transferHookDiscriminator",
            "offset": 1
          }
        ]
      },
      {
        "kind": "instructionNode",
        "name": "updateTransferHook",
        "docs": [
          "Update the transfer hook program id. Only supported for mints that",
          "include the `TransferHook` extension.",
          "",
          "Accounts expected by this instruction:",
          "",
          "  0. `[writable]` The mint.",
          "  1. `[signer]` The transfer hook authority."
        ],
        "optionalAccountStrategy": "programId",
        "accounts": [
          {
            "kind": "instructionAccountNode",
            "name": "mint",
            "isWritable": true,
            "isSigner": false,
            "isOptional": false,
            "docs": ["The mint."]
          },
          {
            "kind": "instructionAccountNode", 
            "name": "authority",
            "isWritable": false,
            "isSigner": "either",
            "isOptional": false,
            "docs": ["The transfer hook authority."]
          }
        ],
        "arguments": [
          {
            "kind": "instructionArgumentNode",
            "name": "discriminator",
            "defaultValueStrategy": "omitted",
            "docs": [],
            "type": {
              "kind": "numberTypeNode",
              "format": "u8",
              "endian": "le"
            },
            "defaultValue": {
              "kind": "numberValueNode",
              "number": 36
            }
          },
          {
            "kind": "instructionArgumentNode",
            "name": "transferHookDiscriminator",
            "defaultValueStrategy": "omitted",
            "docs": [],
            "type": {
              "kind": "numberTypeNode",
              "format": "u8",
              "endian": "le"
            },
            "defaultValue": {
              "kind": "numberValueNode",
              "number": 1
            }
          },
          {
            "kind": "instructionArgumentNode",
            "name": "programId",
            "docs": ["The program id that performs logic during transfers"],
            "type": {
              "kind": "zeroableOptionTypeNode",
              "item": {
                "kind": "publicKeyTypeNode"
              }
            }
          }
        ],
        "remainingAccounts": [
          {
            "kind": "instructionRemainingAccountsNode",
            "isOptional": true,
            "isSigner": true,
            "docs": [],
            "value": {
              "kind": "argumentValueNode",
              "name": "multiSigners"
>>>>>>> 1cbdb4cf
            }
          }
        ],
        "discriminators": [
          {
            "kind": "fieldDiscriminatorNode",
            "name": "discriminator",
            "offset": 0
<<<<<<< HEAD
=======
          },
          {
            "kind": "fieldDiscriminatorNode",
            "name": "transferHookDiscriminator", 
            "offset": 1
>>>>>>> 1cbdb4cf
          }
        ]
      },
      {
        "kind": "instructionNode",
        "name": "initializeMetadataPointer",
        "docs": [
          "Initialize a new mint with a metadata pointer",
          "",
          "Fails if the mint has already been initialized, so must be called before",
          "`InitializeMint`.",
          "",
          "The mint must have exactly enough space allocated for the base mint (82",
          "bytes), plus 83 bytes of padding, 1 byte reserved for the account type,",
          "then space required for this extension, plus any others."
        ],
        "optionalAccountStrategy": "programId",
        "accounts": [
          {
            "kind": "instructionAccountNode",
            "name": "mint",
            "isWritable": true,
            "isSigner": false,
            "isOptional": false,
            "docs": ["The mint to initialize."]
          }
        ],
        "arguments": [
          {
            "kind": "instructionArgumentNode",
            "name": "discriminator",
            "defaultValueStrategy": "omitted",
            "docs": [],
            "type": {
              "kind": "numberTypeNode",
              "format": "u8",
              "endian": "le"
            },
            "defaultValue": {
              "kind": "numberValueNode",
              "number": 39
            }
          },
          {
            "kind": "instructionArgumentNode",
            "name": "metadataPointerDiscriminator",
            "defaultValueStrategy": "omitted",
            "docs": [],
            "type": {
              "kind": "numberTypeNode",
              "format": "u8",
              "endian": "le"
            },
            "defaultValue": {
              "kind": "numberValueNode",
              "number": 0
            }
          },
          {
            "kind": "instructionArgumentNode",
            "name": "authority",
            "docs": [
              "The public key for the account that can update the metadata address."
            ],
            "type": {
              "kind": "zeroableOptionTypeNode",
              "item": {
                "kind": "publicKeyTypeNode"
              }
            }
          },
          {
            "kind": "instructionArgumentNode",
            "name": "metadataAddress",
            "docs": ["The account address that holds the metadata."],
            "type": {
              "kind": "zeroableOptionTypeNode",
              "item": {
                "kind": "publicKeyTypeNode"
              }
            }
          }
        ],
        "discriminators": [
          {
            "kind": "fieldDiscriminatorNode",
            "name": "discriminator",
            "offset": 0
          },
          {
            "kind": "fieldDiscriminatorNode",
            "name": "metadataPointerDiscriminator",
            "offset": 1
          }
        ]
      },
      {
        "kind": "instructionNode",
        "name": "updateMetadataPointer",
        "docs": [
          "Update the metadata pointer address. Only supported for mints that",
          "include the `MetadataPointer` extension."
        ],
        "optionalAccountStrategy": "programId",
        "accounts": [
          {
            "kind": "instructionAccountNode",
            "name": "mint",
            "isWritable": true,
            "isSigner": false,
            "isOptional": false,
            "docs": ["The mint to initialize."]
          },
          {
            "kind": "instructionAccountNode",
            "name": "metadataPointerAuthority",
            "isWritable": false,
            "isSigner": "either",
            "isOptional": false,
            "docs": [
              "The metadata pointer authority or its multisignature account."
            ]
          }
        ],
        "arguments": [
          {
            "kind": "instructionArgumentNode",
            "name": "discriminator",
            "defaultValueStrategy": "omitted",
            "docs": [],
            "type": {
              "kind": "numberTypeNode",
              "format": "u8",
              "endian": "le"
            },
            "defaultValue": {
              "kind": "numberValueNode",
              "number": 39
            }
          },
          {
            "kind": "instructionArgumentNode",
            "name": "metadataPointerDiscriminator",
            "defaultValueStrategy": "omitted",
            "docs": [],
            "type": {
              "kind": "numberTypeNode",
              "format": "u8",
              "endian": "le"
            },
            "defaultValue": {
              "kind": "numberValueNode",
              "number": 1
            }
          },
          {
            "kind": "instructionArgumentNode",
            "name": "metadataAddress",
            "docs": ["The new account address that holds the metadata."],
            "type": {
              "kind": "zeroableOptionTypeNode",
              "item": {
                "kind": "publicKeyTypeNode"
              }
            }
          }
        ],
        "remainingAccounts": [
          {
            "kind": "instructionRemainingAccountsNode",
            "isOptional": true,
            "isSigner": true,
            "docs": [],
            "value": {
              "kind": "argumentValueNode",
              "name": "multiSigners"
            }
          }
        ],
        "discriminators": [
          {
            "kind": "fieldDiscriminatorNode",
            "name": "discriminator",
            "offset": 0
          },
          {
            "kind": "fieldDiscriminatorNode",
            "name": "metadataPointerDiscriminator",
            "offset": 1
          }
        ]
      },
      {
        "kind": "instructionNode",
        "name": "initializeGroupPointer",
        "docs": [
          "Initialize a new mint with a group pointer",
          "",
          "Fails if the mint has already been initialized, so must be called before",
          "`InitializeMint`.",
          "",
          "The mint must have exactly enough space allocated for the base mint (82",
          "bytes), plus 83 bytes of padding, 1 byte reserved for the account type,",
          "then space required for this extension, plus any others."
        ],
        "optionalAccountStrategy": "programId",
        "accounts": [
          {
            "kind": "instructionAccountNode",
            "name": "mint",
            "isWritable": true,
            "isSigner": false,
            "isOptional": false,
            "docs": ["The mint to initialize."]
          }
        ],
        "arguments": [
          {
            "kind": "instructionArgumentNode",
            "name": "discriminator",
            "defaultValueStrategy": "omitted",
            "docs": [],
            "type": {
              "kind": "numberTypeNode",
              "format": "u8",
              "endian": "le"
            },
            "defaultValue": {
              "kind": "numberValueNode",
              "number": 40
            }
          },
          {
            "kind": "instructionArgumentNode",
            "name": "groupPointerDiscriminator",
            "defaultValueStrategy": "omitted",
            "docs": [],
            "type": {
              "kind": "numberTypeNode",
              "format": "u8",
              "endian": "le"
            },
            "defaultValue": {
              "kind": "numberValueNode",
              "number": 0
            }
          },
          {
            "kind": "instructionArgumentNode",
            "name": "authority",
            "docs": [
              "The public key for the account that can update the group address."
            ],
            "type": {
              "kind": "zeroableOptionTypeNode",
              "item": {
                "kind": "publicKeyTypeNode"
              }
            }
          },
          {
            "kind": "instructionArgumentNode",
            "name": "groupAddress",
            "docs": ["The account address that holds the group."],
            "type": {
              "kind": "zeroableOptionTypeNode",
              "item": {
                "kind": "publicKeyTypeNode"
              }
            }
          }
        ],
        "discriminators": [
          {
            "kind": "fieldDiscriminatorNode",
            "name": "discriminator",
            "offset": 0
          },
          {
            "kind": "fieldDiscriminatorNode",
            "name": "groupPointerDiscriminator",
            "offset": 1
          }
        ]
      },
      {
        "kind": "instructionNode",
        "name": "updateGroupPointer",
        "docs": [
          "Update the group pointer address. Only supported for mints that",
          "include the `GroupPointer` extension."
        ],
        "optionalAccountStrategy": "programId",
        "accounts": [
          {
            "kind": "instructionAccountNode",
            "name": "mint",
            "isWritable": true,
            "isSigner": false,
            "isOptional": false,
            "docs": ["The mint to initialize."]
          },
          {
            "kind": "instructionAccountNode",
            "name": "groupPointerAuthority",
            "isWritable": false,
            "isSigner": "either",
            "isOptional": false,
            "docs": [
              "The group pointer authority or its multisignature account."
            ]
          }
        ],
        "arguments": [
          {
            "kind": "instructionArgumentNode",
            "name": "discriminator",
            "defaultValueStrategy": "omitted",
            "docs": [],
            "type": {
              "kind": "numberTypeNode",
              "format": "u8",
              "endian": "le"
            },
            "defaultValue": {
              "kind": "numberValueNode",
              "number": 40
            }
          },
          {
            "kind": "instructionArgumentNode",
            "name": "groupPointerDiscriminator",
            "defaultValueStrategy": "omitted",
            "docs": [],
            "type": {
              "kind": "numberTypeNode",
              "format": "u8",
              "endian": "le"
            },
            "defaultValue": {
              "kind": "numberValueNode",
              "number": 1
            }
          },
          {
            "kind": "instructionArgumentNode",
            "name": "groupAddress",
            "docs": [
              "The new account address that holds the group configurations."
            ],
            "type": {
              "kind": "zeroableOptionTypeNode",
              "item": {
                "kind": "publicKeyTypeNode"
              }
            }
          }
        ],
        "remainingAccounts": [
          {
            "kind": "instructionRemainingAccountsNode",
            "isOptional": true,
            "isSigner": true,
            "docs": [],
            "value": {
              "kind": "argumentValueNode",
              "name": "multiSigners"
            }
          }
        ],
        "discriminators": [
          {
            "kind": "fieldDiscriminatorNode",
            "name": "discriminator",
            "offset": 0
          },
          {
            "kind": "fieldDiscriminatorNode",
            "name": "groupPointerDiscriminator",
            "offset": 1
          }
        ]
      },
      {
        "kind": "instructionNode",
        "name": "initializeGroupMemberPointer",
        "docs": [
          "Initialize a new mint with a group member pointer",
          "",
          "Fails if the mint has already been initialized, so must be called before",
          "`InitializeMint`.",
          "",
          "The mint must have exactly enough space allocated for the base mint (82",
          "bytes), plus 83 bytes of padding, 1 byte reserved for the account type,",
          "then space required for this extension, plus any others."
        ],
        "optionalAccountStrategy": "programId",
        "accounts": [
          {
            "kind": "instructionAccountNode",
            "name": "mint",
            "isWritable": true,
            "isSigner": false,
            "isOptional": false,
            "docs": ["The mint to initialize."]
          }
        ],
        "arguments": [
          {
            "kind": "instructionArgumentNode",
            "name": "discriminator",
            "defaultValueStrategy": "omitted",
            "docs": [],
            "type": {
              "kind": "numberTypeNode",
              "format": "u8",
              "endian": "le"
            },
            "defaultValue": {
              "kind": "numberValueNode",
              "number": 41
            }
          },
          {
            "kind": "instructionArgumentNode",
            "name": "groupMemberPointerDiscriminator",
            "defaultValueStrategy": "omitted",
            "docs": [],
            "type": {
              "kind": "numberTypeNode",
              "format": "u8",
              "endian": "le"
            },
            "defaultValue": {
              "kind": "numberValueNode",
              "number": 0
            }
          },
          {
            "kind": "instructionArgumentNode",
            "name": "authority",
            "docs": [
              "The public key for the account that can update the group member address."
            ],
            "type": {
              "kind": "zeroableOptionTypeNode",
              "item": {
                "kind": "publicKeyTypeNode"
              }
            }
          },
          {
            "kind": "instructionArgumentNode",
            "name": "memberAddress",
            "docs": ["The account address that holds the member."],
            "type": {
              "kind": "zeroableOptionTypeNode",
              "item": {
                "kind": "publicKeyTypeNode"
              }
            }
          }
        ],
        "discriminators": [
          {
            "kind": "fieldDiscriminatorNode",
            "name": "discriminator",
            "offset": 0
          },
          {
            "kind": "fieldDiscriminatorNode",
            "name": "groupMemberPointerDiscriminator",
            "offset": 1
          }
        ]
      },
      {
        "kind": "instructionNode",
        "name": "updateGroupMemberPointer",
        "docs": [
          "Update the group member pointer address. Only supported for mints that",
          "include the `GroupMemberPointer` extension."
        ],
        "optionalAccountStrategy": "programId",
        "accounts": [
          {
            "kind": "instructionAccountNode",
            "name": "mint",
            "isWritable": true,
            "isSigner": false,
            "isOptional": false,
            "docs": ["The mint to initialize."]
          },
          {
            "kind": "instructionAccountNode",
            "name": "groupMemberPointerAuthority",
            "isWritable": false,
            "isSigner": "either",
            "isOptional": false,
            "docs": [
              "The group member pointer authority or its multisignature account."
            ]
          }
        ],
        "arguments": [
          {
            "kind": "instructionArgumentNode",
            "name": "discriminator",
            "defaultValueStrategy": "omitted",
            "docs": [],
            "type": {
              "kind": "numberTypeNode",
              "format": "u8",
              "endian": "le"
            },
            "defaultValue": {
              "kind": "numberValueNode",
              "number": 41
            }
          },
          {
            "kind": "instructionArgumentNode",
            "name": "groupMemberPointerDiscriminator",
            "defaultValueStrategy": "omitted",
            "docs": [],
            "type": {
              "kind": "numberTypeNode",
              "format": "u8",
              "endian": "le"
            },
            "defaultValue": {
              "kind": "numberValueNode",
              "number": 1
            }
          },
          {
            "kind": "instructionArgumentNode",
            "name": "memberAddress",
            "docs": ["The new account address that holds the member."],
            "type": {
              "kind": "zeroableOptionTypeNode",
              "item": {
                "kind": "publicKeyTypeNode"
              }
            }
          }
        ],
        "remainingAccounts": [
          {
            "kind": "instructionRemainingAccountsNode",
            "isOptional": true,
            "isSigner": true,
            "docs": [],
            "value": {
              "kind": "argumentValueNode",
              "name": "multiSigners"
            }
          }
        ],
        "discriminators": [
          {
            "kind": "fieldDiscriminatorNode",
            "name": "discriminator",
            "offset": 0
          },
          {
            "kind": "fieldDiscriminatorNode",
            "name": "groupMemberPointerDiscriminator",
            "offset": 1
          }
        ]
      },
      {
        "kind": "instructionNode",
        "name": "initializeTokenMetadata",
        "docs": [
          "Initializes a TLV entry with the basic token-metadata fields.",
          "",
          "Assumes that the provided mint is an SPL token mint, that the metadata",
          "account is allocated and assigned to the program, and that the metadata",
          "account has enough lamports to cover the rent-exempt reserve."
        ],
        "optionalAccountStrategy": "programId",
        "accounts": [
          {
            "kind": "instructionAccountNode",
            "name": "metadata",
            "isWritable": true,
            "isSigner": false,
            "isOptional": false,
            "docs": []
          },
          {
            "kind": "instructionAccountNode",
            "name": "updateAuthority",
            "isWritable": false,
            "isSigner": false,
            "isOptional": false,
            "docs": []
          },
          {
            "kind": "instructionAccountNode",
            "name": "mint",
            "isWritable": false,
            "isSigner": false,
            "isOptional": false,
            "docs": []
          },
          {
            "kind": "instructionAccountNode",
            "name": "mintAuthority",
            "isWritable": false,
            "isSigner": true,
            "isOptional": false,
            "docs": []
          }
        ],
        "arguments": [
          {
            "kind": "instructionArgumentNode",
            "name": "discriminator",
            "defaultValueStrategy": "omitted",
            "docs": [],
            "type": {
              "kind": "bytesTypeNode"
            },
            "defaultValue": {
              "kind": "bytesValueNode",
              "data": "d2e11ea258b84d8d",
              "encoding": "base16"
            }
          },
          {
            "kind": "instructionArgumentNode",
            "name": "name",
            "docs": ["Longer name of the token."],
            "type": {
              "kind": "sizePrefixTypeNode",
              "type": {
                "kind": "stringTypeNode",
                "encoding": "utf8"
              },
              "prefix": {
                "kind": "numberTypeNode",
                "format": "u32",
                "endian": "le"
              }
            }
          },
          {
            "kind": "instructionArgumentNode",
            "name": "symbol",
            "docs": ["Shortened symbol of the token."],
            "type": {
              "kind": "sizePrefixTypeNode",
              "type": {
                "kind": "stringTypeNode",
                "encoding": "utf8"
              },
              "prefix": {
                "kind": "numberTypeNode",
                "format": "u32",
                "endian": "le"
              }
            }
          },
          {
            "kind": "instructionArgumentNode",
            "name": "uri",
            "docs": ["URI pointing to more metadata (image, video, etc.)."],
            "type": {
              "kind": "sizePrefixTypeNode",
              "type": {
                "kind": "stringTypeNode",
                "encoding": "utf8"
              },
              "prefix": {
                "kind": "numberTypeNode",
                "format": "u32",
                "endian": "le"
              }
            }
          }
        ],
        "discriminators": [
          {
            "kind": "fieldDiscriminatorNode",
            "name": "discriminator",
            "offset": 0
          }
        ]
      },
      {
        "kind": "instructionNode",
        "name": "updateTokenMetadataField",
        "docs": [
          "Updates a field in a token-metadata account.",
          "",
          "The field can be one of the required fields (name, symbol, URI), or a",
          "totally new field denoted by a \"key\" string.",
          "",
          "By the end of the instruction, the metadata account must be properly",
          "resized based on the new size of the TLV entry.",
          "  * If the new size is larger, the program must first reallocate to",
          "    avoid",
          "  overwriting other TLV entries.",
          "  * If the new size is smaller, the program must reallocate at the end",
          "  so that it's possible to iterate over TLV entries"
        ],
        "optionalAccountStrategy": "programId",
        "accounts": [
          {
            "kind": "instructionAccountNode",
            "name": "metadata",
            "isWritable": true,
            "isSigner": false,
            "isOptional": false,
            "docs": []
          },
          {
            "kind": "instructionAccountNode",
            "name": "updateAuthority",
            "isWritable": false,
            "isSigner": true,
            "isOptional": false,
            "docs": []
          }
        ],
        "arguments": [
          {
            "kind": "instructionArgumentNode",
            "name": "discriminator",
            "defaultValueStrategy": "omitted",
            "docs": [],
            "type": {
              "kind": "bytesTypeNode"
            },
            "defaultValue": {
              "kind": "bytesValueNode",
              "data": "dde9312db5cadcc8",
              "encoding": "base16"
            }
          },
          {
            "kind": "instructionArgumentNode",
            "name": "field",
            "docs": ["Field to update in the metadata."],
            "type": {
              "kind": "definedTypeLinkNode",
              "name": "tokenMetadataField"
            }
          },
          {
            "kind": "instructionArgumentNode",
            "name": "value",
            "docs": ["Value to write for the field."],
            "type": {
              "kind": "sizePrefixTypeNode",
              "type": {
                "kind": "stringTypeNode",
                "encoding": "utf8"
              },
              "prefix": {
                "kind": "numberTypeNode",
                "format": "u32",
                "endian": "le"
              }
            }
          }
        ],
        "discriminators": [
          {
            "kind": "fieldDiscriminatorNode",
            "name": "discriminator",
            "offset": 0
          }
        ]
      },
      {
        "kind": "instructionNode",
        "name": "removeTokenMetadataKey",
        "docs": [
          "Removes a key-value pair in a token-metadata account.",
          "",
          "This only applies to additional fields, and not the base name / symbol /",
          "URI fields.",
          "",
          "By the end of the instruction, the metadata account must be properly",
          "resized at the end based on the new size of the TLV entry."
        ],
        "optionalAccountStrategy": "programId",
        "accounts": [
          {
            "kind": "instructionAccountNode",
            "name": "metadata",
            "isWritable": true,
            "isSigner": false,
            "isOptional": false,
            "docs": []
          },
          {
            "kind": "instructionAccountNode",
            "name": "updateAuthority",
            "isWritable": false,
            "isSigner": true,
            "isOptional": false,
            "docs": []
          }
        ],
        "arguments": [
          {
            "kind": "instructionArgumentNode",
            "name": "discriminator",
            "defaultValueStrategy": "omitted",
            "docs": [],
            "type": {
              "kind": "bytesTypeNode"
            },
            "defaultValue": {
              "kind": "bytesValueNode",
              "data": "ea122038598d25b5",
              "encoding": "base16"
            }
          },
          {
            "kind": "instructionArgumentNode",
            "name": "idempotent",
            "docs": [
              "If the idempotent flag is set to true, then the instruction will not",
              "error if the key does not exist"
            ],
            "type": {
              "kind": "booleanTypeNode",
              "size": {
                "kind": "numberTypeNode",
                "format": "u8",
                "endian": "le"
              }
            },
            "defaultValue": {
              "kind": "booleanValueNode",
              "boolean": false
            }
          },
          {
            "kind": "instructionArgumentNode",
            "name": "key",
            "docs": ["Key to remove in the additional metadata portion."],
            "type": {
              "kind": "sizePrefixTypeNode",
              "type": {
                "kind": "stringTypeNode",
                "encoding": "utf8"
              },
              "prefix": {
                "kind": "numberTypeNode",
                "format": "u32",
                "endian": "le"
              }
            }
          }
        ],
        "discriminators": [
          {
            "kind": "fieldDiscriminatorNode",
            "name": "discriminator",
            "offset": 0
          }
        ]
      },
      {
        "kind": "instructionNode",
        "name": "updateTokenMetadataUpdateAuthority",
        "docs": ["Updates the token-metadata authority."],
        "optionalAccountStrategy": "programId",
        "accounts": [
          {
            "kind": "instructionAccountNode",
            "name": "metadata",
            "isWritable": true,
            "isSigner": false,
            "isOptional": false,
            "docs": []
          },
          {
            "kind": "instructionAccountNode",
            "name": "updateAuthority",
            "isWritable": false,
            "isSigner": true,
            "isOptional": false,
            "docs": []
          }
        ],
        "arguments": [
          {
            "kind": "instructionArgumentNode",
            "name": "discriminator",
            "defaultValueStrategy": "omitted",
            "docs": [],
            "type": {
              "kind": "bytesTypeNode"
            },
            "defaultValue": {
              "kind": "bytesValueNode",
              "data": "d7e4a6e45464567b",
              "encoding": "base16"
            }
          },
          {
            "kind": "instructionArgumentNode",
            "name": "newUpdateAuthority",
            "docs": [
              "New authority for the token metadata, or unset if `None`"
            ],
            "type": {
              "kind": "zeroableOptionTypeNode",
              "item": {
                "kind": "publicKeyTypeNode"
              }
            }
          }
        ],
        "discriminators": [
          {
            "kind": "fieldDiscriminatorNode",
            "name": "discriminator",
            "offset": 0
          }
        ]
      },
      {
        "kind": "instructionNode",
        "name": "emitTokenMetadata",
        "docs": [
          "Emits the token-metadata as return data",
          "",
          "The format of the data emitted follows exactly the `TokenMetadata`",
          "struct, but it's possible that the account data is stored in another",
          "format by the program.",
          "",
          "With this instruction, a program that implements the token-metadata",
          "interface can return `TokenMetadata` without adhering to the specific",
          "byte layout of the `TokenMetadata` struct in any accounts."
        ],
        "optionalAccountStrategy": "programId",
        "accounts": [
          {
            "kind": "instructionAccountNode",
            "name": "metadata",
            "isWritable": false,
            "isSigner": false,
            "isOptional": false,
            "docs": []
          }
        ],
        "arguments": [
          {
            "kind": "instructionArgumentNode",
            "name": "discriminator",
            "defaultValueStrategy": "omitted",
            "docs": [],
            "type": {
              "kind": "bytesTypeNode"
            },
            "defaultValue": {
              "kind": "bytesValueNode",
              "data": "faa6b4fa0d0cb846",
              "encoding": "base16"
            }
          },
          {
            "kind": "instructionArgumentNode",
            "name": "start",
            "docs": ["Start of range of data to emit"],
            "type": {
              "kind": "optionTypeNode",
              "item": {
                "kind": "numberTypeNode",
                "format": "u64",
                "endian": "le"
              },
              "prefix": {
                "kind": "numberTypeNode",
                "format": "u8",
                "endian": "le"
              }
            },
            "defaultValue": {
              "kind": "noneValueNode"
            }
          },
          {
            "kind": "instructionArgumentNode",
            "name": "end",
            "docs": ["End of range of data to emit"],
            "type": {
              "kind": "optionTypeNode",
              "item": {
                "kind": "numberTypeNode",
                "format": "u64",
                "endian": "le"
              },
              "prefix": {
                "kind": "numberTypeNode",
                "format": "u8",
                "endian": "le"
              }
            },
            "defaultValue": {
              "kind": "noneValueNode"
            }
          }
        ],
        "discriminators": [
          {
            "kind": "fieldDiscriminatorNode",
            "name": "discriminator",
            "offset": 0
          }
        ]
      },
      {
        "kind": "instructionNode",
        "name": "initializeTokenGroup",
        "docs": [
          "Initialize a new `Group`",
          "",
          "Assumes one has already initialized a mint for the group."
        ],
        "optionalAccountStrategy": "programId",
        "accounts": [
          {
            "kind": "instructionAccountNode",
            "name": "group",
            "isWritable": true,
            "isSigner": false,
            "isOptional": false,
            "docs": []
          },
          {
            "kind": "instructionAccountNode",
            "name": "mint",
            "isWritable": false,
            "isSigner": false,
            "isOptional": false,
            "docs": []
          },
          {
            "kind": "instructionAccountNode",
            "name": "mintAuthority",
            "isWritable": false,
            "isSigner": true,
            "isOptional": false,
            "docs": []
          }
        ],
        "arguments": [
          {
            "kind": "instructionArgumentNode",
            "name": "discriminator",
            "defaultValueStrategy": "omitted",
            "docs": [],
            "type": {
              "kind": "bytesTypeNode"
            },
            "defaultValue": {
              "kind": "bytesValueNode",
              "data": "79716c2736330004",
              "encoding": "base16"
            }
          },
          {
            "kind": "instructionArgumentNode",
            "name": "updateAuthority",
            "docs": ["Update authority for the group"],
            "type": {
              "kind": "zeroableOptionTypeNode",
              "item": {
                "kind": "publicKeyTypeNode"
              }
            }
          },
          {
            "kind": "instructionArgumentNode",
            "name": "maxSize",
            "docs": ["The maximum number of group members"],
            "type": {
              "kind": "numberTypeNode",
              "format": "u64",
              "endian": "le"
            }
          }
        ],
        "discriminators": [
          {
            "kind": "fieldDiscriminatorNode",
            "name": "discriminator",
            "offset": 0
          }
        ]
      },
      {
        "kind": "instructionNode",
        "name": "updateTokenGroupMaxSize",
        "docs": ["Update the max size of a `Group`."],
        "optionalAccountStrategy": "programId",
        "accounts": [
          {
            "kind": "instructionAccountNode",
            "name": "group",
            "isWritable": true,
            "isSigner": false,
            "isOptional": false,
            "docs": []
          },
          {
            "kind": "instructionAccountNode",
            "name": "updateAuthority",
            "isWritable": false,
            "isSigner": true,
            "isOptional": false,
            "docs": []
          }
        ],
        "arguments": [
          {
            "kind": "instructionArgumentNode",
            "name": "discriminator",
            "defaultValueStrategy": "omitted",
            "docs": [],
            "type": {
              "kind": "bytesTypeNode"
            },
            "defaultValue": {
              "kind": "bytesValueNode",
              "data": "6c25ab8ff81e126e",
              "encoding": "base16"
            }
          },
          {
            "kind": "instructionArgumentNode",
            "name": "maxSize",
            "docs": ["New max size for the group"],
            "type": {
              "kind": "numberTypeNode",
              "format": "u64",
              "endian": "le"
            }
          }
        ],
        "discriminators": [
          {
            "kind": "fieldDiscriminatorNode",
            "name": "discriminator",
            "offset": 0
          }
        ]
      },
      {
        "kind": "instructionNode",
        "name": "updateTokenGroupUpdateAuthority",
        "docs": ["Update the authority of a `Group`."],
        "optionalAccountStrategy": "programId",
        "accounts": [
          {
            "kind": "instructionAccountNode",
            "name": "group",
            "isWritable": true,
            "isSigner": false,
            "isOptional": false,
            "docs": []
          },
          {
            "kind": "instructionAccountNode",
            "name": "updateAuthority",
            "isWritable": false,
            "isSigner": true,
            "isOptional": false,
            "docs": ["Current update authority"]
          }
        ],
        "arguments": [
          {
            "kind": "instructionArgumentNode",
            "name": "discriminator",
            "defaultValueStrategy": "omitted",
            "docs": [],
            "type": {
              "kind": "bytesTypeNode"
            },
            "defaultValue": {
              "kind": "bytesValueNode",
              "data": "a1695801edddd8cb",
              "encoding": "base16"
            }
          },
          {
            "kind": "instructionArgumentNode",
            "name": "newUpdateAuthority",
            "docs": ["New authority for the group, or unset if `None`"],
            "type": {
              "kind": "zeroableOptionTypeNode",
              "item": {
                "kind": "publicKeyTypeNode"
              }
            }
          }
        ],
        "discriminators": [
          {
            "kind": "fieldDiscriminatorNode",
            "name": "discriminator",
            "offset": 0
          }
        ]
      },
      {
        "kind": "instructionNode",
        "name": "initializeTokenGroupMember",
        "docs": [
          "Initialize a new `Member` of a `Group`",
          "",
          "Assumes the `Group` has already been initialized,",
          "as well as the mint for the member."
        ],
        "optionalAccountStrategy": "programId",
        "accounts": [
          {
            "kind": "instructionAccountNode",
            "name": "member",
            "isWritable": true,
            "isSigner": false,
            "isOptional": false,
            "docs": []
          },
          {
            "kind": "instructionAccountNode",
            "name": "memberMint",
            "isWritable": false,
            "isSigner": false,
            "isOptional": false,
            "docs": []
          },
          {
            "kind": "instructionAccountNode",
            "name": "memberMintAuthority",
            "isWritable": false,
            "isSigner": true,
            "isOptional": false,
            "docs": []
          },
          {
            "kind": "instructionAccountNode",
            "name": "group",
            "isWritable": true,
            "isSigner": false,
            "isOptional": false,
            "docs": []
          },
          {
            "kind": "instructionAccountNode",
            "name": "groupUpdateAuthority",
            "isWritable": false,
            "isSigner": true,
            "isOptional": false,
            "docs": []
          }
        ],
        "arguments": [
          {
            "kind": "instructionArgumentNode",
            "name": "discriminator",
            "defaultValueStrategy": "omitted",
            "docs": [],
            "type": {
              "kind": "bytesTypeNode"
            },
            "defaultValue": {
              "kind": "bytesValueNode",
              "data": "9820deb0dfed7486",
              "encoding": "base16"
            }
          }
        ],
        "discriminators": [
          {
            "kind": "fieldDiscriminatorNode",
            "name": "discriminator",
            "offset": 0
          }
        ]
      }
    ],
    "definedTypes": [
      {
        "kind": "definedTypeNode",
        "name": "accountState",
        "docs": [],
        "type": {
          "kind": "enumTypeNode",
          "variants": [
            {
              "kind": "enumEmptyVariantTypeNode",
              "name": "uninitialized"
            },
            {
              "kind": "enumEmptyVariantTypeNode",
              "name": "initialized"
            },
            {
              "kind": "enumEmptyVariantTypeNode",
              "name": "frozen"
            }
          ],
          "size": {
            "kind": "numberTypeNode",
            "format": "u8",
            "endian": "le"
          }
        }
      },
      {
        "kind": "definedTypeNode",
        "name": "authorityType",
        "docs": [],
        "type": {
          "kind": "enumTypeNode",
          "variants": [
            {
              "kind": "enumEmptyVariantTypeNode",
              "name": "mintTokens"
            },
            {
              "kind": "enumEmptyVariantTypeNode",
              "name": "freezeAccount"
            },
            {
              "kind": "enumEmptyVariantTypeNode",
              "name": "accountOwner"
            },
            {
              "kind": "enumEmptyVariantTypeNode",
              "name": "closeAccount"
            }
          ],
          "size": {
            "kind": "numberTypeNode",
            "format": "u8",
            "endian": "le"
          }
        }
      },
      {
        "kind": "definedTypeNode",
        "name": "transferFee",
        "docs": [],
        "type": {
          "kind": "structTypeNode",
          "fields": [
            {
              "kind": "structFieldTypeNode",
              "name": "epoch",
              "docs": ["First epoch where the transfer fee takes effect."],
              "type": {
                "kind": "numberTypeNode",
                "format": "u64",
                "endian": "le"
              }
            },
            {
              "kind": "structFieldTypeNode",
              "name": "maximumFee",
              "docs": [
                "Maximum fee assessed on transfers, expressed as an amount of tokens."
              ],
              "type": {
                "kind": "numberTypeNode",
                "format": "u64",
                "endian": "le"
              }
            },
            {
              "kind": "structFieldTypeNode",
              "name": "transferFeeBasisPoints",
              "docs": [
                "Amount of transfer collected as fees, expressed as basis points of the",
                "transfer amount, ie. increments of 0.01%."
              ],
              "type": {
                "kind": "amountTypeNode",
                "decimals": 2,
                "unit": "%",
                "number": {
                  "kind": "numberTypeNode",
                  "format": "u16",
                  "endian": "le"
                }
              }
            }
          ]
        }
      },
      {
        "kind": "definedTypeNode",
        "name": "encryptedBalance",
        "docs": ["ElGamal ciphertext containing an account balance."],
        "type": {
          "kind": "fixedSizeTypeNode",
          "size": 64,
          "type": {
            "kind": "bytesTypeNode"
          }
        }
      },
      {
        "kind": "definedTypeNode",
        "name": "decryptableBalance",
        "docs": ["Authenticated encryption containing an account balance."],
        "type": {
          "kind": "fixedSizeTypeNode",
          "size": 36,
          "type": {
            "kind": "bytesTypeNode"
          }
        }
      },
      {
        "kind": "definedTypeNode",
        "name": "extension",
        "docs": [],
        "type": {
          "kind": "enumTypeNode",
          "variants": [
            {
              "kind": "enumEmptyVariantTypeNode",
              "name": "uninitialized"
            },
            {
              "kind": "enumStructVariantTypeNode",
              "name": "transferFeeConfig",
              "struct": {
                "kind": "sizePrefixTypeNode",
                "type": {
                  "kind": "structTypeNode",
                  "fields": [
                    {
                      "kind": "structFieldTypeNode",
                      "name": "transferFeeConfigAuthority",
                      "docs": ["Optional authority to set the fee."],
                      "type": {
                        "kind": "publicKeyTypeNode"
                      }
                    },
                    {
                      "kind": "structFieldTypeNode",
                      "name": "withdrawWithheldAuthority",
                      "docs": [
                        "Withdraw from mint instructions must be signed by this key."
                      ],
                      "type": {
                        "kind": "publicKeyTypeNode"
                      }
                    },
                    {
                      "kind": "structFieldTypeNode",
                      "name": "withheldAmount",
                      "docs": [
                        "Withheld transfer fee tokens that have been moved to the mint for withdrawal."
                      ],
                      "type": {
                        "kind": "numberTypeNode",
                        "format": "u64",
                        "endian": "le"
                      }
                    },
                    {
                      "kind": "structFieldTypeNode",
                      "name": "olderTransferFee",
                      "docs": [
                        "Older transfer fee, used if the current epoch < newerTransferFee.epoch."
                      ],
                      "type": {
                        "kind": "definedTypeLinkNode",
                        "name": "transferFee"
                      }
                    },
                    {
                      "kind": "structFieldTypeNode",
                      "name": "newerTransferFee",
                      "docs": [
                        "Newer transfer fee, used if the current epoch >= newerTransferFee.epoch."
                      ],
                      "type": {
                        "kind": "definedTypeLinkNode",
                        "name": "transferFee"
                      }
                    }
                  ]
                },
                "prefix": {
                  "kind": "numberTypeNode",
                  "format": "u16",
                  "endian": "le"
                }
              }
            },
            {
              "kind": "enumStructVariantTypeNode",
              "name": "transferFeeAmount",
              "struct": {
                "kind": "sizePrefixTypeNode",
                "type": {
                  "kind": "structTypeNode",
                  "fields": [
                    {
                      "kind": "structFieldTypeNode",
                      "name": "withheldAmount",
                      "docs": [
                        "Withheld transfer fee tokens that can be claimed by the fee authority."
                      ],
                      "type": {
                        "kind": "numberTypeNode",
                        "format": "u64",
                        "endian": "le"
                      }
                    }
                  ]
                },
                "prefix": {
                  "kind": "numberTypeNode",
                  "format": "u16",
                  "endian": "le"
                }
              }
            },
            {
              "kind": "enumStructVariantTypeNode",
              "name": "mintCloseAuthority",
              "struct": {
                "kind": "sizePrefixTypeNode",
                "type": {
                  "kind": "structTypeNode",
                  "fields": [
                    {
                      "kind": "structFieldTypeNode",
                      "name": "closeAuthority",
                      "docs": [],
                      "type": {
                        "kind": "publicKeyTypeNode"
                      }
                    }
                  ]
                },
                "prefix": {
                  "kind": "numberTypeNode",
                  "format": "u16",
                  "endian": "le"
                }
              }
            },
            {
              "kind": "enumStructVariantTypeNode",
              "name": "confidentialTransferMint",
              "struct": {
                "kind": "sizePrefixTypeNode",
                "type": {
                  "kind": "structTypeNode",
                  "fields": [
                    {
                      "kind": "structFieldTypeNode",
                      "name": "authority",
                      "docs": [
                        "Authority to modify the `ConfidentialTransferMint` configuration and to",
                        "approve new accounts (if `auto_approve_new_accounts` is true).",
                        "",
                        "The legacy Token Multisig account is not supported as the authority."
                      ],
                      "type": {
                        "kind": "zeroableOptionTypeNode",
                        "item": {
                          "kind": "publicKeyTypeNode"
                        }
                      }
                    },
                    {
                      "kind": "structFieldTypeNode",
                      "name": "autoApproveNewAccounts",
                      "docs": [
                        "Indicate if newly configured accounts must be approved by the",
                        "`authority` before they may be used by the user.",
                        "",
                        "* If `true`, no approval is required and new accounts may be used immediately.",
                        "* If `false`, the authority must approve newly configured accounts (see",
                        "  `ConfidentialTransferInstruction::ConfigureAccount`)."
                      ],
                      "type": {
                        "kind": "booleanTypeNode",
                        "size": {
                          "kind": "numberTypeNode",
                          "format": "u8",
                          "endian": "le"
                        }
                      }
                    },
                    {
                      "kind": "structFieldTypeNode",
                      "name": "auditorElgamalPubkey",
                      "docs": [
                        "Authority to decode any transfer amount in a confidential transfer."
                      ],
                      "type": {
                        "kind": "zeroableOptionTypeNode",
                        "item": {
                          "kind": "publicKeyTypeNode"
                        }
                      }
                    }
                  ]
                },
                "prefix": {
                  "kind": "numberTypeNode",
                  "format": "u16",
                  "endian": "le"
                }
              }
            },
            {
              "kind": "enumStructVariantTypeNode",
              "name": "confidentialTransferAccount",
              "struct": {
                "kind": "sizePrefixTypeNode",
                "type": {
                  "kind": "structTypeNode",
                  "fields": [
                    {
                      "kind": "structFieldTypeNode",
                      "name": "approved",
                      "docs": [
                        "`true` if this account has been approved for use. All confidential",
                        "transfer operations for the account will fail until approval is granted."
                      ],
                      "type": {
                        "kind": "booleanTypeNode",
                        "size": {
                          "kind": "numberTypeNode",
                          "format": "u8",
                          "endian": "le"
                        }
                      }
                    },
                    {
                      "kind": "structFieldTypeNode",
                      "name": "elgamalPubkey",
                      "docs": [
                        "The public key associated with ElGamal encryption."
                      ],
                      "type": {
                        "kind": "publicKeyTypeNode"
                      }
                    },
                    {
                      "kind": "structFieldTypeNode",
                      "name": "pendingBalanceLow",
                      "docs": [
                        "The low 16 bits of the pending balance (encrypted by `elgamal_pubkey`)."
                      ],
                      "type": {
                        "kind": "definedTypeLinkNode",
                        "name": "encryptedBalance"
                      }
                    },
                    {
                      "kind": "structFieldTypeNode",
                      "name": "pendingBalanceHigh",
                      "docs": [
                        "The high 48 bits of the pending balance (encrypted by `elgamal_pubkey`)."
                      ],
                      "type": {
                        "kind": "definedTypeLinkNode",
                        "name": "encryptedBalance"
                      }
                    },
                    {
                      "kind": "structFieldTypeNode",
                      "name": "availableBalance",
                      "docs": [
                        "The available balance (encrypted by `encrypiton_pubkey`)."
                      ],
                      "type": {
                        "kind": "definedTypeLinkNode",
                        "name": "encryptedBalance"
                      }
                    },
                    {
                      "kind": "structFieldTypeNode",
                      "name": "decryptableAvailableBalance",
                      "docs": ["The decryptable available balance."],
                      "type": {
                        "kind": "definedTypeLinkNode",
                        "name": "decryptableBalance"
                      }
                    },
                    {
                      "kind": "structFieldTypeNode",
                      "name": "allowConfidentialCredits",
                      "docs": [
                        "If `false`, the extended account rejects any incoming confidential transfers."
                      ],
                      "type": {
                        "kind": "booleanTypeNode",
                        "size": {
                          "kind": "numberTypeNode",
                          "format": "u8",
                          "endian": "le"
                        }
                      }
                    },
                    {
                      "kind": "structFieldTypeNode",
                      "name": "allowNonConfidentialCredits",
                      "docs": [
                        "If `false`, the base account rejects any incoming transfers."
                      ],
                      "type": {
                        "kind": "booleanTypeNode",
                        "size": {
                          "kind": "numberTypeNode",
                          "format": "u8",
                          "endian": "le"
                        }
                      }
                    },
                    {
                      "kind": "structFieldTypeNode",
                      "name": "pendingBalanceCreditCounter",
                      "docs": [
                        "The total number of `Deposit` and `Transfer` instructions that have credited `pending_balance`."
                      ],
                      "type": {
                        "kind": "numberTypeNode",
                        "format": "u64",
                        "endian": "le"
                      }
                    },
                    {
                      "kind": "structFieldTypeNode",
                      "name": "maximumPendingBalanceCreditCounter",
                      "docs": [
                        "The maximum number of `Deposit` and `Transfer` instructions that can",
                        "credit `pending_balance` before the `ApplyPendingBalance`",
                        "instruction is executed."
                      ],
                      "type": {
                        "kind": "numberTypeNode",
                        "format": "u64",
                        "endian": "le"
                      }
                    },
                    {
                      "kind": "structFieldTypeNode",
                      "name": "expectedPendingBalanceCreditCounter",
                      "docs": [
                        "The `expected_pending_balance_credit_counter` value that was included in",
                        "the last `ApplyPendingBalance` instruction."
                      ],
                      "type": {
                        "kind": "numberTypeNode",
                        "format": "u64",
                        "endian": "le"
                      }
                    },
                    {
                      "kind": "structFieldTypeNode",
                      "name": "actualPendingBalanceCreditCounter",
                      "docs": [
                        "The actual `pending_balance_credit_counter` when the last",
                        "`ApplyPendingBalance` instruction was executed."
                      ],
                      "type": {
                        "kind": "numberTypeNode",
                        "format": "u64",
                        "endian": "le"
                      }
                    }
                  ]
                },
                "prefix": {
                  "kind": "numberTypeNode",
                  "format": "u16",
                  "endian": "le"
                }
              }
            },
            {
              "kind": "enumStructVariantTypeNode",
              "name": "defaultAccountState",
              "struct": {
                "kind": "sizePrefixTypeNode",
                "type": {
                  "kind": "structTypeNode",
                  "fields": [
                    {
                      "kind": "structFieldTypeNode",
                      "name": "state",
                      "docs": [],
                      "type": {
                        "kind": "definedTypeLinkNode",
                        "name": "accountState"
                      }
                    }
                  ]
                },
                "prefix": {
                  "kind": "numberTypeNode",
                  "format": "u16",
                  "endian": "le"
                }
              }
            },
            {
              "kind": "enumStructVariantTypeNode",
              "name": "immutableOwner",
              "struct": {
                "kind": "sizePrefixTypeNode",
                "type": {
                  "kind": "structTypeNode",
                  "fields": []
                },
                "prefix": {
                  "kind": "numberTypeNode",
                  "format": "u16",
                  "endian": "le"
                }
              }
            },
            {
              "kind": "enumStructVariantTypeNode",
              "name": "memoTransfer",
              "struct": {
                "kind": "sizePrefixTypeNode",
                "type": {
                  "kind": "structTypeNode",
                  "fields": [
                    {
                      "kind": "structFieldTypeNode",
                      "name": "requireIncomingTransferMemos",
                      "docs": [
                        "Require transfers into this account to be accompanied by a memo."
                      ],
                      "type": {
                        "kind": "booleanTypeNode",
                        "size": {
                          "kind": "numberTypeNode",
                          "format": "u8",
                          "endian": "le"
                        }
                      }
                    }
                  ]
                },
                "prefix": {
                  "kind": "numberTypeNode",
                  "format": "u16",
                  "endian": "le"
                }
              }
            },
            {
              "kind": "enumStructVariantTypeNode",
              "name": "nonTransferable",
              "struct": {
                "kind": "sizePrefixTypeNode",
                "type": {
                  "kind": "structTypeNode",
                  "fields": []
                },
                "prefix": {
                  "kind": "numberTypeNode",
                  "format": "u16",
                  "endian": "le"
                }
              }
            },
            {
              "kind": "enumStructVariantTypeNode",
              "name": "interestBearingConfig",
              "struct": {
                "kind": "sizePrefixTypeNode",
                "type": {
                  "kind": "structTypeNode",
                  "fields": [
                    {
                      "kind": "structFieldTypeNode",
                      "name": "rateAuthority",
                      "docs": [],
                      "type": {
                        "kind": "publicKeyTypeNode"
                      }
                    },
                    {
                      "kind": "structFieldTypeNode",
                      "name": "initializationTimestamp",
                      "docs": [],
                      "type": {
                        "kind": "numberTypeNode",
                        "format": "u64",
                        "endian": "le"
                      }
                    },
                    {
                      "kind": "structFieldTypeNode",
                      "name": "preUpdateAverageRate",
                      "docs": [],
                      "type": {
                        "kind": "numberTypeNode",
                        "format": "i16",
                        "endian": "le"
                      }
                    },
                    {
                      "kind": "structFieldTypeNode",
                      "name": "lastUpdateTimestamp",
                      "docs": [],
                      "type": {
                        "kind": "numberTypeNode",
                        "format": "u64",
                        "endian": "le"
                      }
                    },
                    {
                      "kind": "structFieldTypeNode",
                      "name": "currentRate",
                      "docs": [],
                      "type": {
                        "kind": "numberTypeNode",
                        "format": "i16",
                        "endian": "le"
                      }
                    }
                  ]
                },
                "prefix": {
                  "kind": "numberTypeNode",
                  "format": "u16",
                  "endian": "le"
                }
              }
            },
            {
              "kind": "enumStructVariantTypeNode",
              "name": "cpiGuard",
              "struct": {
                "kind": "sizePrefixTypeNode",
                "type": {
                  "kind": "structTypeNode",
                  "fields": [
                    {
                      "kind": "structFieldTypeNode",
                      "name": "lockCpi",
                      "docs": [
                        "Lock certain token operations from taking place within CPI for this account."
                      ],
                      "type": {
                        "kind": "booleanTypeNode",
                        "size": {
                          "kind": "numberTypeNode",
                          "format": "u8",
                          "endian": "le"
                        }
                      }
                    }
                  ]
                },
                "prefix": {
                  "kind": "numberTypeNode",
                  "format": "u16",
                  "endian": "le"
                }
              }
            },
            {
              "kind": "enumStructVariantTypeNode",
              "name": "permanentDelegate",
              "struct": {
                "kind": "sizePrefixTypeNode",
                "type": {
                  "kind": "structTypeNode",
                  "fields": [
                    {
                      "kind": "structFieldTypeNode",
                      "name": "delegate",
                      "docs": [],
                      "type": {
                        "kind": "publicKeyTypeNode"
                      }
                    }
                  ]
                },
                "prefix": {
                  "kind": "numberTypeNode",
                  "format": "u16",
                  "endian": "le"
                }
              }
            },
            {
              "kind": "enumStructVariantTypeNode",
              "name": "nonTransferableAccount",
              "struct": {
                "kind": "sizePrefixTypeNode",
                "type": {
                  "kind": "structTypeNode",
                  "fields": []
                },
                "prefix": {
                  "kind": "numberTypeNode",
                  "format": "u16",
                  "endian": "le"
                }
              }
            },
            {
              "kind": "enumStructVariantTypeNode",
              "name": "transferHook",
              "struct": {
                "kind": "sizePrefixTypeNode",
                "type": {
                  "kind": "structTypeNode",
                  "fields": [
                    {
                      "kind": "structFieldTypeNode",
                      "name": "authority",
                      "docs": ["The transfer hook update authority."],
                      "type": {
                        "kind": "publicKeyTypeNode"
                      }
                    },
                    {
                      "kind": "structFieldTypeNode",
                      "name": "programId",
                      "docs": ["The transfer hook program account."],
                      "type": {
                        "kind": "publicKeyTypeNode"
                      }
                    }
                  ]
                },
                "prefix": {
                  "kind": "numberTypeNode",
                  "format": "u16",
                  "endian": "le"
                }
              }
            },
            {
              "kind": "enumStructVariantTypeNode",
              "name": "transferHookAccount",
              "struct": {
                "kind": "sizePrefixTypeNode",
                "type": {
                  "kind": "structTypeNode",
                  "fields": [
                    {
                      "kind": "structFieldTypeNode",
                      "name": "transferring",
                      "docs": [
                        "Whether or not this account is currently transferring tokens",
                        "True during the transfer hook cpi, otherwise false."
                      ],
                      "type": {
                        "kind": "booleanTypeNode",
                        "size": {
                          "kind": "numberTypeNode",
                          "format": "u8",
                          "endian": "le"
                        }
                      }
                    }
                  ]
                },
                "prefix": {
                  "kind": "numberTypeNode",
                  "format": "u16",
                  "endian": "le"
                }
              }
            },
            {
              "kind": "enumStructVariantTypeNode",
              "name": "confidentialTransferFee",
              "struct": {
                "kind": "sizePrefixTypeNode",
                "type": {
                  "kind": "structTypeNode",
                  "fields": [
                    {
                      "kind": "structFieldTypeNode",
                      "name": "authority",
                      "docs": [
                        "Optional authority to set the withdraw withheld authority ElGamal key."
                      ],
                      "type": {
                        "kind": "zeroableOptionTypeNode",
                        "item": {
                          "kind": "publicKeyTypeNode"
                        }
                      }
                    },
                    {
                      "kind": "structFieldTypeNode",
                      "name": "elgamalPubkey",
                      "docs": [
                        "Withheld fees from accounts must be encrypted with this ElGamal key.",
                        "",
                        "Note that whoever holds the ElGamal private key for this ElGamal public",
                        "key has the ability to decode any withheld fee amount that are",
                        "associated with accounts. When combined with the fee parameters, the",
                        "withheld fee amounts can reveal information about transfer amounts."
                      ],
                      "type": {
                        "kind": "publicKeyTypeNode"
                      }
                    },
                    {
                      "kind": "structFieldTypeNode",
                      "name": "harvestToMintEnabled",
                      "docs": [
                        "If `false`, the harvest of withheld tokens to mint is rejected."
                      ],
                      "type": {
                        "kind": "booleanTypeNode",
                        "size": {
                          "kind": "numberTypeNode",
                          "format": "u8",
                          "endian": "le"
                        }
                      }
                    },
                    {
                      "kind": "structFieldTypeNode",
                      "name": "withheldAmount",
                      "docs": [
                        "Withheld confidential transfer fee tokens that have been moved to the",
                        "mint for withdrawal."
                      ],
                      "type": {
                        "kind": "definedTypeLinkNode",
                        "name": "encryptedBalance"
                      }
                    }
                  ]
                },
                "prefix": {
                  "kind": "numberTypeNode",
                  "format": "u16",
                  "endian": "le"
                }
              }
            },
            {
              "kind": "enumStructVariantTypeNode",
              "name": "confidentialTransferFeeAmount",
              "struct": {
                "kind": "sizePrefixTypeNode",
                "type": {
                  "kind": "structTypeNode",
                  "fields": [
                    {
                      "kind": "structFieldTypeNode",
                      "name": "withheldAmount",
                      "docs": [
                        "Amount withheld during confidential transfers, to be harvest to the mint."
                      ],
                      "type": {
                        "kind": "definedTypeLinkNode",
                        "name": "encryptedBalance"
                      }
                    }
                  ]
                },
                "prefix": {
                  "kind": "numberTypeNode",
                  "format": "u16",
                  "endian": "le"
                }
              }
            },
            {
              "kind": "enumStructVariantTypeNode",
              "name": "metadataPointer",
              "struct": {
                "kind": "sizePrefixTypeNode",
                "type": {
                  "kind": "structTypeNode",
                  "fields": [
                    {
                      "kind": "structFieldTypeNode",
                      "name": "authority",
                      "docs": [
                        "Optional authority that can set the metadata address."
                      ],
                      "type": {
                        "kind": "zeroableOptionTypeNode",
                        "item": {
                          "kind": "publicKeyTypeNode"
                        }
                      }
                    },
                    {
                      "kind": "structFieldTypeNode",
                      "name": "metadataAddress",
                      "docs": [
                        "Optional Account Address that holds the metadata."
                      ],
                      "type": {
                        "kind": "zeroableOptionTypeNode",
                        "item": {
                          "kind": "publicKeyTypeNode"
                        }
                      }
                    }
                  ]
                },
                "prefix": {
                  "kind": "numberTypeNode",
                  "format": "u16",
                  "endian": "le"
                }
              }
            },
            {
              "kind": "enumStructVariantTypeNode",
              "name": "tokenMetadata",
              "struct": {
                "kind": "sizePrefixTypeNode",
                "type": {
                  "kind": "structTypeNode",
                  "fields": [
                    {
                      "kind": "structFieldTypeNode",
                      "name": "updateAuthority",
                      "docs": [
                        "The authority that can sign to update the metadata."
                      ],
                      "type": {
                        "kind": "zeroableOptionTypeNode",
                        "item": {
                          "kind": "publicKeyTypeNode"
                        }
                      }
                    },
                    {
                      "kind": "structFieldTypeNode",
                      "name": "mint",
                      "docs": [
                        "The associated mint, used to counter spoofing to be sure that metadata belongs to a particular mint."
                      ],
                      "type": {
                        "kind": "publicKeyTypeNode"
                      }
                    },
                    {
                      "kind": "structFieldTypeNode",
                      "name": "name",
                      "docs": ["The longer name of the token."],
                      "type": {
                        "kind": "sizePrefixTypeNode",
                        "type": {
                          "kind": "stringTypeNode",
                          "encoding": "utf8"
                        },
                        "prefix": {
                          "kind": "numberTypeNode",
                          "format": "u32",
                          "endian": "le"
                        }
                      }
                    },
                    {
                      "kind": "structFieldTypeNode",
                      "name": "symbol",
                      "docs": ["The shortened symbol for the token."],
                      "type": {
                        "kind": "sizePrefixTypeNode",
                        "type": {
                          "kind": "stringTypeNode",
                          "encoding": "utf8"
                        },
                        "prefix": {
                          "kind": "numberTypeNode",
                          "format": "u32",
                          "endian": "le"
                        }
                      }
                    },
                    {
                      "kind": "structFieldTypeNode",
                      "name": "uri",
                      "docs": ["The URI pointing to richer metadata."],
                      "type": {
                        "kind": "sizePrefixTypeNode",
                        "type": {
                          "kind": "stringTypeNode",
                          "encoding": "utf8"
                        },
                        "prefix": {
                          "kind": "numberTypeNode",
                          "format": "u32",
                          "endian": "le"
                        }
                      }
                    },
                    {
                      "kind": "structFieldTypeNode",
                      "name": "additionalMetadata",
                      "docs": [
                        "Any additional metadata about the token as key-value pairs."
                      ],
                      "type": {
                        "kind": "mapTypeNode",
                        "key": {
                          "kind": "sizePrefixTypeNode",
                          "type": {
                            "kind": "stringTypeNode",
                            "encoding": "utf8"
                          },
                          "prefix": {
                            "kind": "numberTypeNode",
                            "format": "u32",
                            "endian": "le"
                          }
                        },
                        "value": {
                          "kind": "sizePrefixTypeNode",
                          "type": {
                            "kind": "stringTypeNode",
                            "encoding": "utf8"
                          },
                          "prefix": {
                            "kind": "numberTypeNode",
                            "format": "u32",
                            "endian": "le"
                          }
                        },
                        "count": {
                          "kind": "prefixedCountNode",
                          "prefix": {
                            "kind": "numberTypeNode",
                            "format": "u32",
                            "endian": "le"
                          }
                        }
                      }
                    }
                  ]
                },
                "prefix": {
                  "kind": "numberTypeNode",
                  "format": "u16",
                  "endian": "le"
                }
              }
            },
            {
              "kind": "enumStructVariantTypeNode",
              "name": "groupPointer",
              "struct": {
                "kind": "sizePrefixTypeNode",
                "type": {
                  "kind": "structTypeNode",
                  "fields": [
                    {
                      "kind": "structFieldTypeNode",
                      "name": "authority",
                      "docs": [
                        "Optional authority that can set the group address."
                      ],
                      "type": {
                        "kind": "zeroableOptionTypeNode",
                        "item": {
                          "kind": "publicKeyTypeNode"
                        }
                      }
                    },
                    {
                      "kind": "structFieldTypeNode",
                      "name": "groupAddress",
                      "docs": [
                        "Optional account address that holds the group."
                      ],
                      "type": {
                        "kind": "zeroableOptionTypeNode",
                        "item": {
                          "kind": "publicKeyTypeNode"
                        }
                      }
                    }
                  ]
                },
                "prefix": {
                  "kind": "numberTypeNode",
                  "format": "u16",
                  "endian": "le"
                }
              }
            },
            {
              "kind": "enumStructVariantTypeNode",
              "name": "tokenGroup",
              "struct": {
                "kind": "sizePrefixTypeNode",
                "type": {
                  "kind": "structTypeNode",
                  "fields": [
                    {
                      "kind": "structFieldTypeNode",
                      "name": "updateAuthority",
                      "docs": [
                        "The authority that can sign to update the group."
                      ],
                      "type": {
                        "kind": "zeroableOptionTypeNode",
                        "item": {
                          "kind": "publicKeyTypeNode"
                        }
                      }
                    },
                    {
                      "kind": "structFieldTypeNode",
                      "name": "mint",
                      "docs": [
                        "The associated mint, used to counter spoofing to be sure that group belongs to a particular mint."
                      ],
                      "type": {
                        "kind": "publicKeyTypeNode"
                      }
                    },
                    {
                      "kind": "structFieldTypeNode",
                      "name": "size",
                      "docs": ["The current number of group members."],
                      "type": {
                        "kind": "numberTypeNode",
                        "format": "u64",
                        "endian": "le"
                      }
                    },
                    {
                      "kind": "structFieldTypeNode",
                      "name": "maxSize",
                      "docs": ["The maximum number of group members."],
                      "type": {
                        "kind": "numberTypeNode",
                        "format": "u64",
                        "endian": "le"
                      }
                    }
                  ]
                },
                "prefix": {
                  "kind": "numberTypeNode",
                  "format": "u16",
                  "endian": "le"
                }
              }
            },
            {
              "kind": "enumStructVariantTypeNode",
              "name": "groupMemberPointer",
              "struct": {
                "kind": "sizePrefixTypeNode",
                "type": {
                  "kind": "structTypeNode",
                  "fields": [
                    {
                      "kind": "structFieldTypeNode",
                      "name": "authority",
                      "docs": [
                        "Optional authority that can set the member address."
                      ],
                      "type": {
                        "kind": "zeroableOptionTypeNode",
                        "item": {
                          "kind": "publicKeyTypeNode"
                        }
                      }
                    },
                    {
                      "kind": "structFieldTypeNode",
                      "name": "memberAddress",
                      "docs": [
                        "Optional account address that holds the member."
                      ],
                      "type": {
                        "kind": "zeroableOptionTypeNode",
                        "item": {
                          "kind": "publicKeyTypeNode"
                        }
                      }
                    }
                  ]
                },
                "prefix": {
                  "kind": "numberTypeNode",
                  "format": "u16",
                  "endian": "le"
                }
              }
            },
            {
              "kind": "enumStructVariantTypeNode",
              "name": "tokenGroupMember",
              "struct": {
                "kind": "sizePrefixTypeNode",
                "type": {
                  "kind": "structTypeNode",
                  "fields": [
                    {
                      "kind": "structFieldTypeNode",
                      "name": "mint",
                      "docs": [
                        "The associated mint, used to counter spoofing to be sure that member belongs to a particular mint."
                      ],
                      "type": {
                        "kind": "publicKeyTypeNode"
                      }
                    },
                    {
                      "kind": "structFieldTypeNode",
                      "name": "group",
                      "docs": ["The pubkey of the `TokenGroup`."],
                      "type": {
                        "kind": "publicKeyTypeNode"
                      }
                    },
                    {
                      "kind": "structFieldTypeNode",
                      "name": "memberNumber",
                      "docs": ["The member number."],
                      "type": {
                        "kind": "numberTypeNode",
                        "format": "u64",
                        "endian": "le"
                      }
                    }
                  ]
                },
                "prefix": {
                  "kind": "numberTypeNode",
                  "format": "u16",
                  "endian": "le"
                }
              }
            }
          ],
          "size": {
            "kind": "numberTypeNode",
            "format": "u16",
            "endian": "le"
          }
        }
      },
      {
        "kind": "definedTypeNode",
        "name": "extensionType",
        "docs": [
          "Extensions that can be applied to mints or accounts.  Mint extensions must",
          "only be applied to mint accounts, and account extensions must only be",
          "applied to token holding accounts."
        ],
        "type": {
          "kind": "enumTypeNode",
          "variants": [
            {
              "kind": "enumEmptyVariantTypeNode",
              "name": "uninitialized",
              "docs": [
                "Used as padding if the account size would otherwise be 355, same as a multisig"
              ]
            },
            {
              "kind": "enumEmptyVariantTypeNode",
              "name": "transferFeeConfig",
              "docs": [
                "Includes transfer fee rate info and accompanying authorities to withdraw",
                "and set the fee"
              ]
            },
            {
              "kind": "enumEmptyVariantTypeNode",
              "name": "transferFeeAmount",
              "docs": ["Includes withheld transfer fees"]
            },
            {
              "kind": "enumEmptyVariantTypeNode",
              "name": "mintCloseAuthority",
              "docs": ["Includes an optional mint close authority"]
            },
            {
              "kind": "enumEmptyVariantTypeNode",
              "name": "confidentialTransferMint",
              "docs": ["Auditor configuration for confidential transfers"]
            },
            {
              "kind": "enumEmptyVariantTypeNode",
              "name": "confidentialTransferAccount",
              "docs": ["State for confidential transfers"]
            },
            {
              "kind": "enumEmptyVariantTypeNode",
              "name": "defaultAccountState",
              "docs": ["Specifies the default Account::state for new Accounts"]
            },
            {
              "kind": "enumEmptyVariantTypeNode",
              "name": "immutableOwner",
              "docs": [
                "Indicates that the Account owner authority cannot be changed"
              ]
            },
            {
              "kind": "enumEmptyVariantTypeNode",
              "name": "memoTransfer",
              "docs": ["Require inbound transfers to have memo"]
            },
            {
              "kind": "enumEmptyVariantTypeNode",
              "name": "nonTransferable",
              "docs": [
                "Indicates that the tokens from this mint can't be transferred"
              ]
            },
            {
              "kind": "enumEmptyVariantTypeNode",
              "name": "interestBearingConfig",
              "docs": ["Tokens accrue interest over time,"]
            },
            {
              "kind": "enumEmptyVariantTypeNode",
              "name": "cpiGuard",
              "docs": [
                "Locks privileged token operations from happening via CPI"
              ]
            },
            {
              "kind": "enumEmptyVariantTypeNode",
              "name": "permanentDelegate",
              "docs": ["Includes an optional permanent delegate"]
            },
            {
              "kind": "enumEmptyVariantTypeNode",
              "name": "nonTransferableAccount",
              "docs": [
                "Indicates that the tokens in this account belong to a non-transferable",
                "mint"
              ]
            },
            {
              "kind": "enumEmptyVariantTypeNode",
              "name": "transferHook",
              "docs": [
                "Mint requires a CPI to a program implementing the \"transfer hook\"",
                "interface"
              ]
            },
            {
              "kind": "enumEmptyVariantTypeNode",
              "name": "transferHookAccount",
              "docs": [
                "Indicates that the tokens in this account belong to a mint with a",
                "transfer hook"
              ]
            },
            {
              "kind": "enumEmptyVariantTypeNode",
              "name": "confidentialTransferFee",
              "docs": [
                "Includes encrypted withheld fees and the encryption public that they are",
                "encrypted under"
              ]
            },
            {
              "kind": "enumEmptyVariantTypeNode",
              "name": "confidentialTransferFeeAmount",
              "docs": ["Includes confidential withheld transfer fees"]
            },
            {
              "kind": "enumEmptyVariantTypeNode",
              "name": "metadataPointer",
              "docs": [
                "Mint contains a pointer to another account (or the same account) that",
                "holds metadata"
              ]
            },
            {
              "kind": "enumEmptyVariantTypeNode",
              "name": "tokenMetadata",
              "docs": ["Mint contains token-metadata"]
            },
            {
              "kind": "enumEmptyVariantTypeNode",
              "name": "groupPointer",
              "docs": [
                "Mint contains a pointer to another account (or the same account) that",
                "holds group configurations"
              ]
            },
            {
              "kind": "enumEmptyVariantTypeNode",
              "name": "tokenGroup",
              "docs": ["Mint contains token group configurations"]
            },
            {
              "kind": "enumEmptyVariantTypeNode",
              "name": "groupMemberPointer",
              "docs": [
                "Mint contains a pointer to another account (or the same account) that",
                "holds group member configurations"
              ]
            },
            {
              "kind": "enumEmptyVariantTypeNode",
              "name": "tokenGroupMember",
              "docs": ["Mint contains token group member configurations"]
            }
          ],
          "size": {
            "kind": "numberTypeNode",
            "format": "u16",
            "endian": "le"
          }
        }
      },
      {
        "kind": "definedTypeNode",
        "name": "tokenMetadataField",
        "docs": ["Fields in the metadata account, used for updating."],
        "type": {
          "kind": "enumTypeNode",
          "variants": [
            {
              "kind": "enumEmptyVariantTypeNode",
              "name": "name",
              "docs": ["The name field, corresponding to `TokenMetadata.name`"]
            },
            {
              "kind": "enumEmptyVariantTypeNode",
              "name": "symbol",
              "docs": [
                "The symbol field, corresponding to `TokenMetadata.symbol`"
              ]
            },
            {
              "kind": "enumEmptyVariantTypeNode",
              "name": "uri",
              "docs": ["The uri field, corresponding to `TokenMetadata.uri`"]
            },
            {
              "kind": "enumTupleVariantTypeNode",
              "name": "key",
              "docs": [
                "A user field, whose key is given by the associated string"
              ],
              "tuple": {
                "kind": "tupleTypeNode",
                "items": [
                  {
                    "kind": "sizePrefixTypeNode",
                    "type": {
                      "kind": "stringTypeNode",
                      "encoding": "utf8"
                    },
                    "prefix": {
                      "kind": "numberTypeNode",
                      "format": "u32",
                      "endian": "le"
                    }
                  }
                ]
              }
            }
          ],
          "size": {
            "kind": "numberTypeNode",
            "format": "u8",
            "endian": "le"
          }
        }
      }
    ],
    "pdas": [],
    "errors": [
      {
        "kind": "errorNode",
        "name": "notRentExempt",
        "code": 0,
        "message": "Lamport balance below rent-exempt threshold",
        "docs": ["NotRentExempt: Lamport balance below rent-exempt threshold"]
      },
      {
        "kind": "errorNode",
        "name": "insufficientFunds",
        "code": 1,
        "message": "Insufficient funds",
        "docs": ["InsufficientFunds: Insufficient funds"]
      },
      {
        "kind": "errorNode",
        "name": "invalidMint",
        "code": 2,
        "message": "Invalid Mint",
        "docs": ["InvalidMint: Invalid Mint"]
      },
      {
        "kind": "errorNode",
        "name": "mintMismatch",
        "code": 3,
        "message": "Account not associated with this Mint",
        "docs": ["MintMismatch: Account not associated with this Mint"]
      },
      {
        "kind": "errorNode",
        "name": "ownerMismatch",
        "code": 4,
        "message": "Owner does not match",
        "docs": ["OwnerMismatch: Owner does not match"]
      },
      {
        "kind": "errorNode",
        "name": "fixedSupply",
        "code": 5,
        "message": "Fixed supply",
        "docs": ["FixedSupply: Fixed supply"]
      },
      {
        "kind": "errorNode",
        "name": "alreadyInUse",
        "code": 6,
        "message": "Already in use",
        "docs": ["AlreadyInUse: Already in use"]
      },
      {
        "kind": "errorNode",
        "name": "invalidNumberOfProvidedSigners",
        "code": 7,
        "message": "Invalid number of provided signers",
        "docs": [
          "InvalidNumberOfProvidedSigners: Invalid number of provided signers"
        ]
      },
      {
        "kind": "errorNode",
        "name": "invalidNumberOfRequiredSigners",
        "code": 8,
        "message": "Invalid number of required signers",
        "docs": [
          "InvalidNumberOfRequiredSigners: Invalid number of required signers"
        ]
      },
      {
        "kind": "errorNode",
        "name": "uninitializedState",
        "code": 9,
        "message": "State is unititialized",
        "docs": ["UninitializedState: State is unititialized"]
      },
      {
        "kind": "errorNode",
        "name": "nativeNotSupported",
        "code": 10,
        "message": "Instruction does not support native tokens",
        "docs": [
          "NativeNotSupported: Instruction does not support native tokens"
        ]
      },
      {
        "kind": "errorNode",
        "name": "nonNativeHasBalance",
        "code": 11,
        "message": "Non-native account can only be closed if its balance is zero",
        "docs": [
          "NonNativeHasBalance: Non-native account can only be closed if its balance is zero"
        ]
      },
      {
        "kind": "errorNode",
        "name": "invalidInstruction",
        "code": 12,
        "message": "Invalid instruction",
        "docs": ["InvalidInstruction: Invalid instruction"]
      },
      {
        "kind": "errorNode",
        "name": "invalidState",
        "code": 13,
        "message": "State is invalid for requested operation",
        "docs": ["InvalidState: State is invalid for requested operation"]
      },
      {
        "kind": "errorNode",
        "name": "overflow",
        "code": 14,
        "message": "Operation overflowed",
        "docs": ["Overflow: Operation overflowed"]
      },
      {
        "kind": "errorNode",
        "name": "authorityTypeNotSupported",
        "code": 15,
        "message": "Account does not support specified authority type",
        "docs": [
          "AuthorityTypeNotSupported: Account does not support specified authority type"
        ]
      },
      {
        "kind": "errorNode",
        "name": "mintCannotFreeze",
        "code": 16,
        "message": "This token mint cannot freeze accounts",
        "docs": ["MintCannotFreeze: This token mint cannot freeze accounts"]
      },
      {
        "kind": "errorNode",
        "name": "accountFrozen",
        "code": 17,
        "message": "Account is frozen",
        "docs": ["AccountFrozen: Account is frozen"]
      },
      {
        "kind": "errorNode",
        "name": "mintDecimalsMismatch",
        "code": 18,
        "message": "The provided decimals value different from the Mint decimals",
        "docs": [
          "MintDecimalsMismatch: The provided decimals value different from the Mint decimals"
        ]
      },
      {
        "kind": "errorNode",
        "name": "nonNativeNotSupported",
        "code": 19,
        "message": "Instruction does not support non-native tokens",
        "docs": [
          "NonNativeNotSupported: Instruction does not support non-native tokens"
        ]
      }
    ]
  },
  "additionalPrograms": [
    {
      "kind": "programNode",
      "name": "associatedToken",
      "publicKey": "ATokenGPvbdGVxr1b2hvZbsiqW5xWH25efTNsLJA8knL",
      "version": "1.1.1",
      "origin": "shank",
      "docs": [],
      "accounts": [],
      "instructions": [
        {
          "kind": "instructionNode",
          "accounts": [
            {
              "kind": "instructionAccountNode",
              "name": "payer",
              "isWritable": true,
              "isSigner": true,
              "isOptional": false,
              "docs": ["Funding account (must be a system account)."],
              "defaultValue": { "kind": "payerValueNode" }
            },
            {
              "kind": "instructionAccountNode",
              "name": "ata",
              "isWritable": true,
              "isSigner": false,
              "isOptional": false,
              "docs": ["Associated token account address to be created."],
              "defaultValue": {
                "kind": "pdaValueNode",
                "pda": {
                  "kind": "pdaLinkNode",
                  "name": "associatedToken"
                },
                "seeds": [
                  {
                    "kind": "pdaSeedValueNode",
                    "name": "owner",
                    "value": {
                      "kind": "accountValueNode",
                      "name": "owner"
                    }
                  },
                  {
                    "kind": "pdaSeedValueNode",
                    "name": "tokenProgram",
                    "value": {
                      "kind": "accountValueNode",
                      "name": "tokenProgram"
                    }
                  },
                  {
                    "kind": "pdaSeedValueNode",
                    "name": "mint",
                    "value": {
                      "kind": "accountValueNode",
                      "name": "mint"
                    }
                  }
                ]
              }
            },
            {
              "kind": "instructionAccountNode",
              "name": "owner",
              "isWritable": false,
              "isSigner": false,
              "isOptional": false,
              "docs": ["Wallet address for the new associated token account."]
            },
            {
              "kind": "instructionAccountNode",
              "name": "mint",
              "isWritable": false,
              "isSigner": false,
              "isOptional": false,
              "docs": ["The token mint for the new associated token account."]
            },
            {
              "kind": "instructionAccountNode",
              "name": "systemProgram",
              "isWritable": false,
              "isSigner": false,
              "isOptional": false,
              "docs": ["System program."],
              "defaultValue": {
                "kind": "publicKeyValueNode",
                "publicKey": "11111111111111111111111111111111"
              }
            },
            {
              "kind": "instructionAccountNode",
              "name": "tokenProgram",
              "isWritable": false,
              "isSigner": false,
              "isOptional": false,
              "docs": ["SPL Token program."],
              "defaultValue": {
                "kind": "publicKeyValueNode",
                "publicKey": "TokenzQdBNbLqP5VEhdkAS6EPFLC1PHnBqCXEpPxuEb"
              }
            }
          ],
          "arguments": [
            {
              "kind": "instructionArgumentNode",
              "name": "discriminator",
              "type": {
                "kind": "numberTypeNode",
                "format": "u8",
                "endian": "le"
              },
              "docs": [],
              "defaultValue": { "kind": "numberValueNode", "number": 0 },
              "defaultValueStrategy": "omitted"
            }
          ],
          "discriminators": [
            {
              "kind": "fieldDiscriminatorNode",
              "name": "discriminator",
              "offset": 0
            }
          ],
          "name": "createAssociatedToken",
          "docs": [
            "Creates an associated token account for the given wallet address and",
            "token mint Returns an error if the account exists."
          ],
          "optionalAccountStrategy": "programId"
        },
        {
          "kind": "instructionNode",
          "accounts": [
            {
              "kind": "instructionAccountNode",
              "name": "payer",
              "isWritable": true,
              "isSigner": true,
              "isOptional": false,
              "docs": ["Funding account (must be a system account)."],
              "defaultValue": { "kind": "payerValueNode" }
            },
            {
              "kind": "instructionAccountNode",
              "name": "ata",
              "isWritable": true,
              "isSigner": false,
              "isOptional": false,
              "docs": ["Associated token account address to be created."],
              "defaultValue": {
                "kind": "pdaValueNode",
                "pda": {
                  "kind": "pdaLinkNode",
                  "name": "associatedToken"
                },
                "seeds": [
                  {
                    "kind": "pdaSeedValueNode",
                    "name": "owner",
                    "value": {
                      "kind": "accountValueNode",
                      "name": "owner"
                    }
                  },
                  {
                    "kind": "pdaSeedValueNode",
                    "name": "tokenProgram",
                    "value": {
                      "kind": "accountValueNode",
                      "name": "tokenProgram"
                    }
                  },
                  {
                    "kind": "pdaSeedValueNode",
                    "name": "mint",
                    "value": {
                      "kind": "accountValueNode",
                      "name": "mint"
                    }
                  }
                ]
              }
            },
            {
              "kind": "instructionAccountNode",
              "name": "owner",
              "isWritable": false,
              "isSigner": false,
              "isOptional": false,
              "docs": ["Wallet address for the new associated token account."]
            },
            {
              "kind": "instructionAccountNode",
              "name": "mint",
              "isWritable": false,
              "isSigner": false,
              "isOptional": false,
              "docs": ["The token mint for the new associated token account."]
            },
            {
              "kind": "instructionAccountNode",
              "name": "systemProgram",
              "isWritable": false,
              "isSigner": false,
              "isOptional": false,
              "docs": ["System program."],
              "defaultValue": {
                "kind": "publicKeyValueNode",
                "publicKey": "11111111111111111111111111111111"
              }
            },
            {
              "kind": "instructionAccountNode",
              "name": "tokenProgram",
              "isWritable": false,
              "isSigner": false,
              "isOptional": false,
              "docs": ["SPL Token program."],
              "defaultValue": {
                "kind": "publicKeyValueNode",
                "publicKey": "TokenzQdBNbLqP5VEhdkAS6EPFLC1PHnBqCXEpPxuEb"
              }
            }
          ],
          "arguments": [
            {
              "kind": "instructionArgumentNode",
              "name": "discriminator",
              "type": {
                "kind": "numberTypeNode",
                "format": "u8",
                "endian": "le"
              },
              "docs": [],
              "defaultValue": { "kind": "numberValueNode", "number": 1 },
              "defaultValueStrategy": "omitted"
            }
          ],
          "discriminators": [
            {
              "kind": "fieldDiscriminatorNode",
              "name": "discriminator",
              "offset": 0
            }
          ],
          "name": "createAssociatedTokenIdempotent",
          "docs": [
            "Creates an associated token account for the given wallet address and",
            "token mint, if it doesn't already exist. Returns an error if the",
            "account exists, but with a different owner."
          ],
          "optionalAccountStrategy": "programId"
        },
        {
          "kind": "instructionNode",
          "accounts": [
            {
              "kind": "instructionAccountNode",
              "name": "nestedAssociatedAccountAddress",
              "isWritable": true,
              "isSigner": false,
              "isOptional": false,
              "docs": [
                "Nested associated token account, must be owned by `ownerAssociatedAccountAddress`."
              ],
              "defaultValue": {
                "kind": "pdaValueNode",
                "pda": {
                  "kind": "pdaLinkNode",
                  "name": "associatedToken"
                },
                "seeds": [
                  {
                    "kind": "pdaSeedValueNode",
                    "name": "owner",
                    "value": {
                      "kind": "accountValueNode",
                      "name": "ownerAssociatedAccountAddress"
                    }
                  },
                  {
                    "kind": "pdaSeedValueNode",
                    "name": "tokenProgram",
                    "value": {
                      "kind": "accountValueNode",
                      "name": "tokenProgram"
                    }
                  },
                  {
                    "kind": "pdaSeedValueNode",
                    "name": "mint",
                    "value": {
                      "kind": "accountValueNode",
                      "name": "nestedTokenMintAddress"
                    }
                  }
                ]
              }
            },
            {
              "kind": "instructionAccountNode",
              "name": "nestedTokenMintAddress",
              "isWritable": false,
              "isSigner": false,
              "isOptional": false,
              "docs": ["Token mint for the nested associated token account."]
            },
            {
              "kind": "instructionAccountNode",
              "name": "destinationAssociatedAccountAddress",
              "isWritable": true,
              "isSigner": false,
              "isOptional": false,
              "docs": ["Wallet's associated token account."],
              "defaultValue": {
                "kind": "pdaValueNode",
                "pda": {
                  "kind": "pdaLinkNode",
                  "name": "associatedToken"
                },
                "seeds": [
                  {
                    "kind": "pdaSeedValueNode",
                    "name": "owner",
                    "value": {
                      "kind": "accountValueNode",
                      "name": "walletAddress"
                    }
                  },
                  {
                    "kind": "pdaSeedValueNode",
                    "name": "tokenProgram",
                    "value": {
                      "kind": "accountValueNode",
                      "name": "tokenProgram"
                    }
                  },
                  {
                    "kind": "pdaSeedValueNode",
                    "name": "mint",
                    "value": {
                      "kind": "accountValueNode",
                      "name": "nestedTokenMintAddress"
                    }
                  }
                ]
              }
            },
            {
              "kind": "instructionAccountNode",
              "name": "ownerAssociatedAccountAddress",
              "isWritable": false,
              "isSigner": false,
              "isOptional": false,
              "docs": [
                "Owner associated token account address, must be owned by `walletAddress`."
              ],
              "defaultValue": {
                "kind": "pdaValueNode",
                "pda": {
                  "kind": "pdaLinkNode",
                  "name": "associatedToken"
                },
                "seeds": [
                  {
                    "kind": "pdaSeedValueNode",
                    "name": "owner",
                    "value": {
                      "kind": "accountValueNode",
                      "name": "walletAddress"
                    }
                  },
                  {
                    "kind": "pdaSeedValueNode",
                    "name": "tokenProgram",
                    "value": {
                      "kind": "accountValueNode",
                      "name": "tokenProgram"
                    }
                  },
                  {
                    "kind": "pdaSeedValueNode",
                    "name": "mint",
                    "value": {
                      "kind": "accountValueNode",
                      "name": "ownerTokenMintAddress"
                    }
                  }
                ]
              }
            },
            {
              "kind": "instructionAccountNode",
              "name": "ownerTokenMintAddress",
              "isWritable": false,
              "isSigner": false,
              "isOptional": false,
              "docs": ["Token mint for the owner associated token account."]
            },
            {
              "kind": "instructionAccountNode",
              "name": "walletAddress",
              "isWritable": true,
              "isSigner": true,
              "isOptional": false,
              "docs": ["Wallet address for the owner associated token account."]
            },
            {
              "kind": "instructionAccountNode",
              "name": "tokenProgram",
              "isWritable": false,
              "isSigner": false,
              "isOptional": false,
              "docs": ["SPL Token program."],
              "defaultValue": {
                "kind": "publicKeyValueNode",
                "publicKey": "TokenzQdBNbLqP5VEhdkAS6EPFLC1PHnBqCXEpPxuEb"
              }
            }
          ],
          "arguments": [
            {
              "kind": "instructionArgumentNode",
              "name": "discriminator",
              "type": {
                "kind": "numberTypeNode",
                "format": "u8",
                "endian": "le"
              },
              "docs": [],
              "defaultValue": { "kind": "numberValueNode", "number": 2 },
              "defaultValueStrategy": "omitted"
            }
          ],
          "discriminators": [
            {
              "kind": "fieldDiscriminatorNode",
              "name": "discriminator",
              "offset": 0
            }
          ],
          "name": "recoverNestedAssociatedToken",
          "docs": [
            "Transfers from and closes a nested associated token account: an",
            "associated token account owned by an associated token account.",
            "",
            "The tokens are moved from the nested associated token account to the",
            "wallet's associated token account, and the nested account lamports are",
            "moved to the wallet.",
            "",
            "Note: Nested token accounts are an anti-pattern, and almost always",
            "created unintentionally, so this instruction should only be used to",
            "recover from errors."
          ],
          "optionalAccountStrategy": "programId"
        }
      ],
      "definedTypes": [],
      "pdas": [
        {
          "kind": "pdaNode",
          "name": "associatedToken",
          "docs": [],
          "seeds": [
            {
              "kind": "variablePdaSeedNode",
              "name": "owner",
              "docs": ["The wallet address of the associated token account."],
              "type": {
                "kind": "publicKeyTypeNode"
              }
            },
            {
              "kind": "variablePdaSeedNode",
              "name": "tokenProgram",
              "docs": ["The address of the token program to use."],
              "type": {
                "kind": "publicKeyTypeNode"
              }
            },
            {
              "kind": "variablePdaSeedNode",
              "name": "mint",
              "docs": ["The mint address of the associated token account."],
              "type": {
                "kind": "publicKeyTypeNode"
              }
            }
          ]
        }
      ],
      "errors": [
        {
          "kind": "errorNode",
          "name": "invalidOwner",
          "code": 0,
          "message": "Associated token account owner does not match address derivation",
          "docs": [
            "InvalidOwner: Associated token account owner does not match address derivation"
          ]
        }
      ]
    }
  ]
}<|MERGE_RESOLUTION|>--- conflicted
+++ resolved
@@ -5567,15 +5567,9 @@
       },
       {
         "kind": "instructionNode",
-<<<<<<< HEAD
         "name": "initializePermanentDelegate",
         "docs": [
           "Initialize the permanent delegate on a new mint.",
-=======
-        "name": "initializeTransferHook",
-        "docs": [
-          "Initialize a new mint with a transfer hook program.",
->>>>>>> 1cbdb4cf
           "",
           "Fails if the mint has already been initialized, so must be called before `InitializeMint`.",
           "",
@@ -5607,23 +5601,69 @@
             },
             "defaultValue": {
               "kind": "numberValueNode",
-<<<<<<< HEAD
               "number": 35
-=======
-              "number": 36
->>>>>>> 1cbdb4cf
-            }
-          },
-          {
-            "kind": "instructionArgumentNode",
-<<<<<<< HEAD
+            }
+          },
+          {
+            "kind": "instructionArgumentNode",
             "name": "delegate",
             "docs": [
               "Authority that may sign for `Transfer`s and `Burn`s on any account"
             ],
             "type": {
               "kind": "publicKeyTypeNode"
-=======
+            }
+          }
+        ],
+        "discriminators": [
+          {
+            "kind": "fieldDiscriminatorNode",
+            "name": "discriminator",
+            "offset": 0
+          }
+        ]
+      },
+      {
+        "kind": "instructionNode",
+        "name": "initializeTransferHook",
+        "docs": [
+          "Initialize a new mint with a transfer hook program.",
+          "",
+          "Fails if the mint has already been initialized, so must be called before `InitializeMint`.",
+          "",
+          "The mint must have exactly enough space allocated for the base mint (82 bytes),",
+          "plus 83 bytes of padding, 1 byte reserved for the account type,",
+          "then space required for this extension, plus any others."
+        ],
+        "optionalAccountStrategy": "programId",
+        "accounts": [
+          {
+            "kind": "instructionAccountNode",
+            "name": "mint",
+            "isWritable": true,
+            "isSigner": false,
+            "isOptional": false,
+            "docs": ["The mint to initialize."]
+          }
+        ],
+        "arguments": [
+          {
+            "kind": "instructionArgumentNode",
+            "name": "discriminator",
+            "defaultValueStrategy": "omitted",
+            "docs": [],
+            "type": {
+              "kind": "numberTypeNode",
+              "format": "u8",
+              "endian": "le"
+            },
+            "defaultValue": {
+              "kind": "numberValueNode",
+              "number": 36
+            }
+          },
+          {
+            "kind": "instructionArgumentNode",
             "name": "transferHookDiscriminator",
             "defaultValueStrategy": "omitted",
             "docs": [],
@@ -5640,7 +5680,9 @@
           {
             "kind": "instructionArgumentNode",
             "name": "authority",
-            "docs": ["The public key for the account that can update the program id"],
+            "docs": [
+              "The public key for the account that can update the program id"
+            ],
             "type": {
               "kind": "zeroableOptionTypeNode",
               "item": {
@@ -5696,7 +5738,7 @@
             "docs": ["The mint."]
           },
           {
-            "kind": "instructionAccountNode", 
+            "kind": "instructionAccountNode",
             "name": "authority",
             "isWritable": false,
             "isSigner": "either",
@@ -5756,7 +5798,6 @@
             "value": {
               "kind": "argumentValueNode",
               "name": "multiSigners"
->>>>>>> 1cbdb4cf
             }
           }
         ],
@@ -5765,14 +5806,11 @@
             "kind": "fieldDiscriminatorNode",
             "name": "discriminator",
             "offset": 0
-<<<<<<< HEAD
-=======
-          },
-          {
-            "kind": "fieldDiscriminatorNode",
-            "name": "transferHookDiscriminator", 
+          },
+          {
+            "kind": "fieldDiscriminatorNode",
+            "name": "transferHookDiscriminator",
             "offset": 1
->>>>>>> 1cbdb4cf
           }
         ]
       },
