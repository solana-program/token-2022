--- conflicted
+++ resolved
@@ -2087,7 +2087,6 @@
                     msg!("Instruction: PausableExtension");
                     pausable::processor::process_instruction(program_id, accounts, &input[1..])
                 }
-<<<<<<< HEAD
                 PodTokenInstruction::PermissionedBurnExtension => {
                     msg!("Instruction: PermissionedBurnExtension");
                     permissioned_burn::processor::process_instruction(
@@ -2095,12 +2094,10 @@
                         accounts,
                         &input[1..],
                     )
-=======
                 PodTokenInstruction::UnwrapLamports => {
                     msg!("Instruction: UnwrapLamports");
                     let (_, amount) = decode_instruction_data_with_coption_u64::<()>(input)?;
                     Self::process_unwrap_lamports(program_id, accounts, amount)
->>>>>>> de38c635
                 }
             }
         } else if let Ok(instruction) = TokenMetadataInstruction::unpack(input) {
